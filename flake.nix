--- conflicted
+++ resolved
@@ -22,11 +22,7 @@
         # --- packages ----
 
         packages = flake-utils.lib.flattenTree {
-<<<<<<< HEAD
-          libsecp256k1 = pkgs.callPackage (import ./nix/libsecp256k1.nix) {};
-=======
           libsecp256k1 = pkgs.secp256k1.overrideAttrs (attrs: { configureFlags = attrs.configureFlags ++ ["--enable-static"]; });
->>>>>>> edf24ce8
           libff = pkgs.callPackage (import ./nix/libff.nix) {};
           hevm = pkgs.haskell.lib.dontHaddock ((
             pkgs.haskellPackages.callCabal2nix "hevm" (./src/hevm) {
