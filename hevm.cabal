--- conflicted
+++ resolved
@@ -280,13 +280,10 @@
     time,
     array,
     vector,
-<<<<<<< HEAD
     tasty-bench,
-=======
     stm >= 2.5.0,
     spawn >= 0.3,
     witherable,
->>>>>>> 780e74a9
     smt2-parser >= 0.1.0.1
 
 library test-utils
@@ -329,7 +326,14 @@
   main-is:
     rpc.hs
 
-<<<<<<< HEAD
+test-suite ethereum-tests
+  import:
+    test-common
+  type:
+    exitcode-stdio-1.0
+  main-is:
+    BlockchainTests.hs
+
 --- Benchmarks ---
 
 benchmark bench
@@ -354,13 +358,4 @@
     bytestring,
     text,
     hevm,
-    here
-=======
-test-suite ethereum-tests
-  import:
-    test-common
-  type:
-    exitcode-stdio-1.0
-  main-is:
-    BlockchainTests.hs
->>>>>>> 780e74a9
+    here