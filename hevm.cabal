cabal-version: 3.0
name:
  hevm
version:
  0.50.5
synopsis:
  Ethereum virtual machine evaluator
description:
  Hevm implements the Ethereum virtual machine semantics.
  .
  It can be used as a library, and it also comes with an executable
  that can run unit test suites, optionally with a visual TTY debugger.
homepage:
  https://github.com/dapphub/dapptools
license:
  AGPL-3.0-only
author:
  Mikael Brockman, Martin Lundfall, dxo
maintainer:
  mikael@brockman.se, martin.lundfall@gmail.com, git@d-xo.org
category:
  Ethereum
build-type:
  Simple
extra-source-files:
  CHANGELOG.md
  bench/contracts/erc20.sol
  test/contracts/lib/test.sol
  test/contracts/lib/erc20.sol
  test/contracts/pass/trivial.sol
  test/contracts/pass/abstract.sol
  test/contracts/pass/cheatCodes.sol
  test/contracts/pass/constantinople.sol
  test/contracts/pass/dsProvePass.sol
  test/contracts/pass/invariants.sol
  test/contracts/pass/libraries.sol
  test/contracts/pass/loops.sol
  test/contracts/pass/rpc.sol
  test/contracts/fail/trivial.sol
  test/contracts/fail/cheatCodes.sol
  test/contracts/fail/dsProveFail.sol
  test/contracts/fail/invariantFail.sol
  test/scripts/convert_trace_to_json.sh

flag ci
  description: Sets flags for compilation in CI
  default:     False
  manual:      True

flag devel
  description: Sets flag for compilation during development
  default:     False
  manual:      True

source-repository head
  type:     git
  location: https://github.com/ethereum/hevm.git

common shared
  if flag(ci)
    ghc-options: -Werror
  if flag(devel)
    ghc-options: -j
  ghc-options:
    -Wall
    -Wno-unticked-promoted-constructors
    -Wno-orphans
    -Wno-ambiguous-fields
  default-language: GHC2021
  default-extensions:
    DuplicateRecordFields
    LambdaCase
    NoFieldSelectors
    OverloadedRecordDot
    OverloadedStrings
    OverloadedLabels
    RecordWildCards
    TypeFamilies
    ViewPatterns

library
  import: shared
  exposed-modules:
    EVM,
    EVM.ABI,
    EVM.Assembler,
    EVM.Concrete,
    EVM.Dapp,
    EVM.Debug,
    EVM.Dev,
    EVM.Expr,
    EVM.SMT,
    EVM.Solvers,
    EVM.Exec,
    EVM.Facts,
    EVM.Facts.Git,
    EVM.Format,
    EVM.Fetch,
    EVM.FeeSchedule,
    EVM.Hexdump,
    EVM.Op,
    EVM.Patricia,
    EVM.Precompiled,
    EVM.RLP,
    EVM.Solidity,
    EVM.Stepper,
    EVM.StorageLayout,
    EVM.SymExec,
    EVM.Traversals,
    EVM.CSE,
    EVM.Keccak,
    EVM.Transaction,
    EVM.Types,
    EVM.UnitTest,
    EVM.Sign,
  if !os(windows)
    exposed-modules:
      EVM.TTY,
      EVM.TTYCenteredList
  other-modules:
    Paths_hevm
  autogen-modules:
    Paths_hevm
  if os(linux) || os(windows)
    extra-libraries: stdc++
  extra-libraries:
    secp256k1, ff, gmp
  c-sources:
    ethjet/tinykeccak.c, ethjet/ethjet.c
  cxx-sources:
    ethjet/ethjet-ff.cc, ethjet/blake2.cc
  cxx-options:
    -std=c++0x
  install-includes:
    ethjet/tinykeccak.h, ethjet/ethjet.h, ethjet/ethjet-ff.h, ethjet/blake2.h
  build-depends:
    QuickCheck                        >= 2.13.2 && < 2.15,
    Decimal                           >= 0.5.1 && < 0.6,
    containers                        >= 0.6.0 && < 0.7,
    deepseq                           >= 1.4.4 && < 1.5,
    time                              >= 1.11.1.1 && < 1.12,
    transformers                      >= 0.5.6 && < 0.6,
    tree-view                         >= 0.5 && < 0.6,
    abstract-par                      >= 0.3.3 && < 0.4,
    aeson                             >= 2.0.0 && < 2.1,
    bytestring                        >= 0.11.3.1 && < 0.12,
    scientific                        >= 0.3.6 && < 0.4,
    binary                            >= 0.8.6 && < 0.9,
    text                              >= 1.2.3 && < 1.3,
    unordered-containers              >= 0.2.10 && < 0.3,
    vector                            >= 0.12.1 && < 0.13,
    ansi-wl-pprint                    >= 0.6.9 && < 0.7,
    base16                            >= 0.3.2.0 && < 0.3.3.0,
    megaparsec                        >= 9.0.0 && < 10.0,
    mtl                               >= 2.2.2 && < 2.3,
    directory                         >= 1.3.3 && < 1.4,
    filepath                          >= 1.4.2 && < 1.5,
    cereal                            >= 0.5.8 && < 0.6,
    cryptonite                        >= 0.30 && < 0.31,
    memory                            >= 0.16.0 && < 0.20,
    data-dword                        >= 0.3.1 && < 0.4,
    free                              >= 5.1.3 && < 5.2,
    haskeline                         >= 0.8.0 && < 0.9,
    process                           >= 1.6.5 && < 1.7,
    optics-core                       >= 0.4.1 && < 0.5,
    optics-extra                      >= 0.4.2.1 && < 0.5,
    optics-th                         >= 0.4.1 && < 0.5,
    aeson-optics                      >= 1.2.0.1 && < 1.3,
    monad-par                         >= 0.3.5 && < 0.4,
    async                             >= 2.2.4 && < 2.3,
    multiset                          >= 0.3.4 && < 0.4,
    operational                       >= 0.2.3 && < 0.3,
    optparse-generic                  >= 1.3.1 && < 1.5,
    quickcheck-text                   >= 0.1.2 && < 0.2,
    restless-git                      >= 0.7 && < 0.8,
    rosezipper                        >= 0.2 && < 0.3,
    temporary                         >= 1.3 && < 1.4,
    witherable                        >= 0.3.5 && < 0.5,
    wreq                              >= 0.5.3 && < 0.6,
    regex-tdfa                        >= 1.2.3 && < 1.4,
    base                              >= 4.9 && < 5,
    here                              >= 1.2.13 && < 1.3,
    tuple                             >= 0.3.0.2 && < 0.4,
    smt2-parser                       >= 0.1.0.1,
    word-wrap                         >= 0.5 && < 0.6,
    spool                             >= 0.1 && < 0.2,
    stm                               >= 2.5.0 && < 2.6.0,
    spawn                             >= 0.3 && < 0.4,
<<<<<<< HEAD
=======
    filepattern                       >= 0.1.2 && < 0.2
>>>>>>> c66e8830
  if !os(windows)
    build-depends:
      brick                           >= 1.4 && < 1.5,
      vty                             >= 5.37 && < 5.38
  hs-source-dirs:
    src

executable hevm
  import: shared
  hs-source-dirs:
    hevm-cli
  main-is:
    hevm-cli.hs
  ghc-options: -threaded -with-rtsopts=-N
  other-modules:
    Paths_hevm
  if os(darwin)
    extra-libraries: c++
    ld-options: -Wl,-keep_dwarf_unwind
  else
    extra-libraries: stdc++
  build-depends:
    QuickCheck,
    aeson,
    ansi-wl-pprint,
    async,
    base,
    base16,
    binary,
    brick,
    bytestring,
    containers,
    cryptonite,
    data-dword,
    deepseq,
    directory,
    filepath,
    free,
    hevm,
    memory,
    mtl,
    optparse-generic,
    operational,
    process,
    quickcheck-text,
    regex-tdfa,
    temporary,
    text,
    unordered-containers,
    vector,
    vty,
    stm,
    spawn,
    optics-core
  if os(windows)
    buildable: False

--- Test Helpers ---

common test-base
  import: shared
  hs-source-dirs:
    test
  extra-libraries:
    secp256k1
  other-modules:
    Paths_hevm
  autogen-modules:
    Paths_hevm
  build-depends:
    HUnit >= 1.6,
    QuickCheck,
    quickcheck-instances,
    aeson,
    base,
    base16,
    binary,
    containers,
    directory,
    bytestring,
    filemanip,
    filepath,
    here,
    hevm,
    mtl,
    data-dword,
    process,
    tasty >= 1.0,
    tasty-hunit >= 0.10,
    tasty-quickcheck >= 0.9,
    tasty-expected-failure >= 0.12,
    temporary,
    text,
    regex-tdfa,
    regex,
    time,
    array,
    vector,
    tasty-bench,
    stm >= 2.5.0,
    spawn >= 0.3,
    witherable,
    smt2-parser >= 0.1.0.1,
    operational,
    optics-core,
    optics-extra

library test-utils
  import:
    test-base
  exposed-modules:
    EVM.Test.Utils
    EVM.Test.Tracing
    EVM.Test.BlockchainTests
  if os(windows)
    buildable: False

common test-common
  import:
    test-base
  if flag(devel)
    ghc-options: -threaded -with-rtsopts=-N
  build-depends:
    test-utils
  other-modules:
    EVM.Test.Utils
    EVM.Test.Tracing
    EVM.Test.BlockchainTests
  if os(windows)
    buildable: False
  if os(darwin)
    extra-libraries: c++
    -- https://gitlab.haskell.org/ghc/ghc/-/issues/11829
    ld-options: -Wl,-keep_dwarf_unwind
  else
    extra-libraries: stdc++

--- Test Suites ---

test-suite test
  import:
    test-common
  type:
    exitcode-stdio-1.0
  main-is:
    test.hs

-- these tests require network access so we split them into a seperate test
-- suite to make it easy to skip them when running nix-build
test-suite rpc-tests
  import:
    test-common
  type:
    exitcode-stdio-1.0
  main-is:
    rpc.hs

test-suite ethereum-tests
  import:
    test-common
  type:
    exitcode-stdio-1.0
  main-is:
    BlockchainTests.hs

--- Benchmarks ---

benchmark bench
  import: shared
  type:
    exitcode-stdio-1.0
  main-is:
    bench.hs
  hs-source-dirs:
    bench
  ghc-options:
    -O2
  if os(darwin)
     extra-libraries: c++
  else
     extra-libraries: stdc++
  other-modules:
    Paths_hevm
  autogen-modules:
    Paths_hevm
  build-depends:
    base,
    tasty-bench,
    tasty,
    bytestring,
    text,
    hevm,
    here,
    test-utils,
    filemanip,
    filepath,
    containers,
    mtl<|MERGE_RESOLUTION|>--- conflicted
+++ resolved
@@ -186,10 +186,7 @@
     spool                             >= 0.1 && < 0.2,
     stm                               >= 2.5.0 && < 2.6.0,
     spawn                             >= 0.3 && < 0.4,
-<<<<<<< HEAD
-=======
     filepattern                       >= 0.1.2 && < 0.2
->>>>>>> c66e8830
   if !os(windows)
     build-depends:
       brick                           >= 1.4 && < 1.5,
