{-# LANGUAGE DataKinds #-}
{-# LANGUAGE PatternSynonyms #-}

{-|
   Helper functions for working with Expr instances.
   All functions here will return a concrete result if given a concrete input.
-}
module EVM.Expr where

import Prelude hiding (LT, GT)
import Data.Bits hiding (And, Xor)
import Data.ByteString (ByteString)
import Data.ByteString qualified as BS
import Data.DoubleWord (Int256, Word256(Word256), Word128(Word128))
import Data.List
import Data.Map.Strict qualified as Map
import Data.Maybe (mapMaybe, isJust)
import Data.Semigroup (Any, Any(..), getAny)
import Data.Vector qualified as V
import Data.Vector.Storable qualified as VS
import Data.Vector.Storable.ByteString
import Data.Word (Word8, Word32)
import Witch (unsafeInto, into, tryFrom)
import Data.Containers.ListUtils (nubOrd)
import Control.Monad.State

import Optics.Core

import EVM.Traversals
import EVM.Types

-- ** Constants **

maxLit :: W256
maxLit = 0xffffffffffffffffffffffffffffffffffffffffffffffffffffffffffffffff

-- ** Stack Ops ** ---------------------------------------------------------------------------------


op1 :: (Expr EWord -> Expr EWord)
    -> (W256 -> W256)
    -> Expr EWord -> Expr EWord
op1 _ concrete (Lit x) = Lit (concrete x)
op1 symbolic _ x = symbolic x

op2 :: (Expr EWord -> Expr EWord -> Expr EWord)
    -> (W256 -> W256 -> W256)
    -> Expr EWord -> Expr EWord -> Expr EWord
op2 _ concrete (Lit x) (Lit y) = Lit (concrete x y)
op2 symbolic _ x y = symbolic x y

op3 :: (Expr EWord -> Expr EWord -> Expr EWord -> Expr EWord)
    -> (W256 -> W256 -> W256 -> W256)
    -> Expr EWord -> Expr EWord -> Expr EWord -> Expr EWord
op3 _ concrete (Lit x) (Lit y) (Lit z) = Lit (concrete x y z)
op3 symbolic _ x y z = symbolic x y z

-- | If a given binary op is commutative, then we always force Lits to the lhs if
-- only one argument is a Lit. This makes writing pattern matches in the
-- simplifier easier.
normArgs :: (Expr EWord -> Expr EWord -> Expr EWord) -> (W256 -> W256 -> W256) -> Expr EWord -> Expr EWord -> Expr EWord
normArgs sym conc l r = case (l, r) of
  (Lit _, _) -> doOp l r
  (_, Lit _) -> doOp r l
  _ -> doOp l r
  where
    doOp = op2 sym conc

-- Integers

add :: Expr EWord -> Expr EWord -> Expr EWord
add = normArgs Add (+)

sub :: Expr EWord -> Expr EWord -> Expr EWord
sub = op2 Sub (-)

mul :: Expr EWord -> Expr EWord -> Expr EWord
mul = normArgs Mul (*)

div :: Expr EWord -> Expr EWord -> Expr EWord
div = op2 Div (\x y -> if y == 0 then 0 else Prelude.div x y)

sdiv :: Expr EWord -> Expr EWord -> Expr EWord
sdiv = op2 SDiv (\x y -> let sx, sy :: Int256
                             sx = fromIntegral x
                             sy = fromIntegral y
                         in if y == 0 then 0 else fromIntegral (sx `quot` sy))

mod :: Expr EWord -> Expr EWord -> Expr EWord
mod = op2 Mod (\x y -> if y == 0 then 0 else x `Prelude.mod` y)

smod :: Expr EWord -> Expr EWord -> Expr EWord
smod = op2 SMod (\x y ->
  let sx, sy :: Int256
      sx = fromIntegral x
      sy = fromIntegral y
  in if y == 0
     then 0
     else fromIntegral (sx `rem` sy))

addmod :: Expr EWord -> Expr EWord -> Expr EWord -> Expr EWord
addmod = op3 AddMod (\x y z ->
  if z == 0
  then 0
  else fromIntegral $ (to512 x + to512 y) `Prelude.mod` to512 z)

mulmod :: Expr EWord -> Expr EWord -> Expr EWord -> Expr EWord
mulmod = op3 MulMod (\x y z ->
   if z == 0
   then 0
   else fromIntegral $ (to512 x * to512 y) `Prelude.mod` to512 z)

exp :: Expr EWord -> Expr EWord -> Expr EWord
exp = op2 Exp (^)

sex :: Expr EWord -> Expr EWord -> Expr EWord
sex = op2 SEx (\bytes x ->
  if bytes >= 32 then x
  else let n = unsafeInto bytes * 8 + 7 in
    if testBit x n
    then x .|. complement (bit n - 1)
    else x .&. (bit n - 1))

-- Booleans

lt :: Expr EWord -> Expr EWord -> Expr EWord
lt = op2 LT (\x y -> if x < y then 1 else 0)

gt :: Expr EWord -> Expr EWord -> Expr EWord
gt = op2 GT (\x y -> if x > y then 1 else 0)

leq :: Expr EWord -> Expr EWord -> Expr EWord
leq = op2 LEq (\x y -> if x <= y then 1 else 0)

geq :: Expr EWord -> Expr EWord -> Expr EWord
geq = op2 GEq (\x y -> if x >= y then 1 else 0)

slt :: Expr EWord -> Expr EWord -> Expr EWord
slt = op2 SLT (\x y ->
  let sx, sy :: Int256
      sx = fromIntegral x
      sy = fromIntegral y
  in if sx < sy then 1 else 0)

sgt :: Expr EWord -> Expr EWord -> Expr EWord
sgt = op2 SGT (\x y ->
  let sx, sy :: Int256
      sx = fromIntegral x
      sy = fromIntegral y
  in if sx > sy then 1 else 0)

eq :: Expr EWord -> Expr EWord -> Expr EWord
eq = normArgs Eq (\x y -> if x == y then 1 else 0)

iszero :: Expr EWord -> Expr EWord
iszero = op1 IsZero (\x -> if x == 0 then 1 else 0)

-- Bits

and :: Expr EWord -> Expr EWord -> Expr EWord
and = normArgs And (.&.)

or :: Expr EWord -> Expr EWord -> Expr EWord
or = normArgs Or (.|.)

xor :: Expr EWord -> Expr EWord -> Expr EWord
xor = normArgs Xor Data.Bits.xor

not :: Expr EWord -> Expr EWord
not = op1 Not complement

shl :: Expr EWord -> Expr EWord -> Expr EWord
shl = op2 SHL (\x y -> if x > 256 then 0 else shiftL y (fromIntegral x))

shr :: Expr EWord -> Expr EWord -> Expr EWord
shr = op2
  (\x y -> case (x, y) of
             -- simplify function selector checks
             (Lit 0xe0, ReadWord (Lit idx) buf)
               -> joinBytes (
                    replicate 28 (LitByte 0) <>
                      [ readByte (Lit idx) buf
                      , readByte (Lit $ idx + 1) buf
                      , readByte (Lit $ idx + 2) buf
                      , readByte (Lit $ idx + 3) buf])
             _ -> SHR x y)
  (\x y -> if x > 256 then 0 else shiftR y (fromIntegral x))

sar :: Expr EWord -> Expr EWord -> Expr EWord
sar = op2 SAR (\x y ->
  let msb = testBit y 255
      asSigned = fromIntegral y :: Int256
  in if x > 256 then
       if msb then maxBound else 0
     else
       fromIntegral $ shiftR asSigned (fromIntegral x))

-- ** Bufs ** --------------------------------------------------------------------------------------


-- | Extracts the byte at a given index from a Buf.
--
-- We do our best to return a concrete value wherever possible, but fallback to
-- an abstract expresion if nescessary. Note that a Buf is an infinite
-- structure, so reads outside of the bounds of a ConcreteBuf return 0. This is
-- inline with the semantics of calldata and memory, but not of returndata.

-- fuly concrete reads
readByte :: Expr EWord -> Expr Buf -> Expr Byte
readByte (Lit x) (ConcreteBuf b)
  = if x <= unsafeInto (maxBound :: Int) && i < BS.length b
    then LitByte (BS.index b i)
    else LitByte 0x0
  where
    i :: Int
    i = case x of
          (W256 (Word256 _ (Word128 _ x'))) -> unsafeInto x'

readByte i@(Lit x) (WriteByte (Lit idx) val src)
  = if x == idx
    then val
    else readByte i src
readByte i@(Lit x) (WriteWord (Lit idx) val src)
  = if x - idx < 32
    then case val of
           (Lit _) -> indexWord (Lit $ x - idx) val
           _ -> IndexWord (Lit $ x - idx) val
    else readByte i src
readByte i@(Lit x) (CopySlice (Lit srcOffset) (Lit dstOffset) (Lit size) src dst)
  = if x - dstOffset < size
    then readByte (Lit $ x - (dstOffset - srcOffset)) src
    else readByte i dst
readByte i@(Lit x) buf@(CopySlice _ (Lit dstOffset) (Lit size) _ dst)
  -- the byte we are trying to read is compeletely outside of the sliced region
  = if x - dstOffset >= size
    then readByte i dst
    else ReadByte (Lit x) buf

-- fully abstract reads
readByte i buf = ReadByte i buf


-- | Reads n bytes starting from idx in buf and returns a left padded word
--
-- If n is >= 32 this is the same as readWord
readBytes :: Int -> Expr EWord -> Expr Buf -> Expr EWord
readBytes (Prelude.min 32 -> n) idx buf
  = joinBytes [readByte (add idx (Lit . unsafeInto $ i)) buf | i <- [0 .. n - 1]]

-- | Reads the word starting at idx from the given buf
readWord :: Expr EWord -> Expr Buf -> Expr EWord
readWord idx b@(WriteWord idx' val buf)
  -- the word we are trying to read exactly matches a WriteWord
  | idx == idx' = val
  | otherwise = case (idx, idx') of
    (Lit i, Lit i') ->
      if i' - i >= 32 && i' - i <= (maxBound :: W256) - 31
      -- the region we are trying to read is completely outside of the WriteWord
      then readWord idx buf
      -- the region we are trying to read partially overlaps the WriteWord
      else readWordFromBytes idx b
    -- we do not have enough information to statically determine whether or not
    -- the region we want to read overlaps the WriteWord
    _ -> readWordFromBytes idx b
readWord (Lit idx) b@(CopySlice (Lit srcOff) (Lit dstOff) (Lit size) src dst)
  -- the region we are trying to read is enclosed in the sliced region
  | (idx - dstOff) < size && 32 <= size - (idx - dstOff) = readWord (Lit $ srcOff + (idx - dstOff)) src
  -- the region we are trying to read is compeletely outside of the sliced region
  | (idx - dstOff) >= size && (idx - dstOff) <= (maxBound :: W256) - 31 = readWord (Lit idx) dst
  -- the region we are trying to read partially overlaps the sliced region
  | otherwise = readWordFromBytes (Lit idx) b
readWord i b = readWordFromBytes i b

-- Attempts to read a concrete word from a buffer by reading 32 individual bytes and joining them together
-- returns an abstract ReadWord expression if a concrete word cannot be constructed
readWordFromBytes :: Expr EWord -> Expr Buf -> Expr EWord
readWordFromBytes (Lit idx) (ConcreteBuf bs) =
  case toInt idx of
    Nothing -> Lit 0
    Just i -> Lit $ word $ padRight 32 $ BS.take 32 $ BS.drop i bs
readWordFromBytes i@(Lit idx) buf = let
    bytes = [readByte (Lit i') buf | i' <- [idx .. idx + 31]]
  in if Prelude.and . (fmap isLitByte) $ bytes
     then Lit (bytesToW256 . mapMaybe maybeLitByte $ bytes)
     else ReadWord i buf
readWordFromBytes idx buf = ReadWord idx buf

{- | Copies a slice of src into dst.

        0           srcOffset       srcOffset + size     length src
        ┌--------------┬------------------┬-----------------┐
   src: |              | ------ sl ------ |                 |
        └--------------┴------------------┴-----------------┘

        0     dstOffset       dstOffset + size     length dst
        ┌--------┬------------------┬-----------------┐
   dst: |   hd   |                  |       tl        |
        └--------┴------------------┴-----------------┘
-}

-- The maximum number of bytes we will expand as part of simplification
--     this limits the amount of memory we will use while simplifying to ~1 GB / rewrite
--     note that things can still stack up, e.g. N such rewrites could eventually eat
--     N*1GB.
maxBytes :: W256
maxBytes = into (maxBound :: Word32) `Prelude.div` 8

copySlice :: Expr EWord -> Expr EWord -> Expr EWord -> Expr Buf -> Expr Buf -> Expr Buf

-- Copies from empty buffers
copySlice _ _ (Lit 0) (ConcreteBuf "") dst = dst
copySlice a b c@(Lit size) d@(ConcreteBuf "") e@(ConcreteBuf "")
  | size < maxBytes = ConcreteBuf $ BS.replicate (unsafeInto size) 0
  | otherwise = CopySlice a b c d e
copySlice srcOffset dstOffset sz@(Lit size) src@(ConcreteBuf "") dst
  | size < maxBytes = copySlice srcOffset dstOffset (Lit size) (ConcreteBuf $ BS.replicate (unsafeInto size) 0) dst
  | otherwise = CopySlice srcOffset dstOffset sz src dst

-- Fully concrete copies
copySlice a@(Lit srcOffset) b@(Lit dstOffset) c@(Lit size) d@(ConcreteBuf src) e@(ConcreteBuf "")
  | srcOffset > unsafeInto (BS.length src), size < maxBytes = ConcreteBuf $ BS.replicate (unsafeInto size) 0
  | srcOffset <= unsafeInto (BS.length src), dstOffset < maxBytes, size < maxBytes = let
    hd = BS.replicate (unsafeInto dstOffset) 0
    sl = padRight (unsafeInto size) $ BS.take (unsafeInto size) (BS.drop (unsafeInto srcOffset) src)
    in ConcreteBuf $ hd <> sl
  | otherwise = CopySlice a b c d e

copySlice a@(Lit srcOffset) b@(Lit dstOffset) c@(Lit size) d@(ConcreteBuf src) e@(ConcreteBuf dst)
  | dstOffset < maxBytes
  , size < maxBytes =
      let hd = padRight (unsafeInto dstOffset) $ BS.take (unsafeInto dstOffset) dst
          sl = if srcOffset > unsafeInto (BS.length src)
            then BS.replicate (unsafeInto size) 0
            else padRight (unsafeInto size) $ BS.take (unsafeInto size) (BS.drop (unsafeInto srcOffset) src)
          tl = BS.drop (unsafeInto dstOffset + unsafeInto size) dst
      in ConcreteBuf $ hd <> sl <> tl
  | otherwise = CopySlice a b c d e

-- copying 32 bytes can be rewritten to a WriteWord on dst (e.g. CODECOPY of args during constructors)
copySlice srcOffset dstOffset (Lit 32) src dst = writeWord dstOffset (readWord srcOffset src) dst

-- concrete indicies & abstract src (may produce a concrete result if we are
-- copying from a concrete region of src)
copySlice s@(Lit srcOffset) d@(Lit dstOffset) sz@(Lit size) src ds@(ConcreteBuf dst)
  | dstOffset < maxBytes, size < maxBytes, srcOffset + (size-1) > srcOffset = let
    hd = padRight (unsafeInto dstOffset) $ BS.take (unsafeInto dstOffset) dst
    sl = [readByte (Lit i) src | i <- [srcOffset .. srcOffset + (size - 1)]]
    tl = BS.drop (unsafeInto dstOffset + unsafeInto size) dst
    in if Prelude.and . (fmap isLitByte) $ sl
       then ConcreteBuf $ hd <> (BS.pack . (mapMaybe maybeLitByte) $ sl) <> tl
       else CopySlice s d sz src ds
  | otherwise = CopySlice s d sz src ds

-- abstract indicies
copySlice srcOffset dstOffset size src dst = CopySlice srcOffset dstOffset size src dst


writeByte :: Expr EWord -> Expr Byte -> Expr Buf -> Expr Buf
writeByte (Lit offset) (LitByte val) (ConcreteBuf "")
  | offset < maxBytes
  = ConcreteBuf $ BS.replicate (unsafeInto offset) 0 <> BS.singleton val
writeByte o@(Lit offset) b@(LitByte byte) buf@(ConcreteBuf src)
  | offset < maxBytes
    = ConcreteBuf $ (padRight (unsafeInto offset) $ BS.take (unsafeInto offset) src)
                 <> BS.pack [byte]
                 <> BS.drop (unsafeInto offset + 1) src
  | otherwise = WriteByte o b buf
writeByte offset byte src = WriteByte offset byte src


writeWord :: Expr EWord -> Expr EWord -> Expr Buf -> Expr Buf
writeWord o@(Lit offset) (WAddr (LitAddr val)) b@(ConcreteBuf _)
  | offset + 32 < maxBytes
  = writeWord o (Lit $ into val) b
writeWord (Lit offset) (Lit val) (ConcreteBuf "")
  | offset + 32 < maxBytes
  = ConcreteBuf $ BS.replicate (unsafeInto offset) 0 <> word256Bytes val
writeWord o@(Lit offset) v@(Lit val) buf@(ConcreteBuf src)
  | offset + 32 < maxBytes
    = ConcreteBuf $ (padRight (unsafeInto offset) $ BS.take (unsafeInto offset) src)
                 <> word256Bytes val
                 <> BS.drop ((unsafeInto offset) + 32) src
  | otherwise = WriteWord o v buf
writeWord idx val b@(WriteWord idx' val' buf)
  -- if the indices match exactly then we just replace the value in the current write and return
  | idx == idx' = WriteWord idx val buf
  | otherwise
    = case (idx, idx') of
        (Lit i, Lit i') -> if i >= i' + 32
                           -- if we can statically determine that the write at
                           -- idx doesn't overlap the write at idx', then we
                           -- push the write down we only consider writes where
                           -- i > i' to avoid infinite loops in this routine.
                           -- This also has the nice side effect of imposing a
                           -- canonical ordering on write chains, making exact
                           -- syntactic equalities between abstract terms more
                           -- likely to occur
                           then WriteWord idx' val' (writeWord idx val buf)
                           -- if we cannot statically determine freedom from
                           -- overlap, then we just return an abstract term
                           else WriteWord idx val b
        -- if we cannot determine statically that the write at idx' is out of
        -- bounds for idx, then we return an abstract term
        _ -> WriteWord idx val b
writeWord offset val src = WriteWord offset val src


-- | Returns the length of a given buffer
--
-- If there are any writes to abstract locations, or CopySlices with an
-- abstract size or dstOffset, an abstract expresion will be returned.
bufLength :: Expr Buf -> Expr EWord
bufLength = bufLengthEnv mempty False

bufLengthEnv :: Map.Map Int (Expr Buf) -> Bool -> Expr Buf -> Expr EWord
bufLengthEnv env useEnv buf = go (Lit 0) buf
  where
    go :: Expr EWord -> Expr Buf -> Expr EWord
    go l (ConcreteBuf b) = EVM.Expr.max l (Lit (unsafeInto . BS.length $ b))
    go l (AbstractBuf b) = Max l (BufLength (AbstractBuf b))
    go l (WriteWord idx _ b) = go (EVM.Expr.max l (add idx (Lit 32))) b
    go l (WriteByte idx _ b) = go (EVM.Expr.max l (add idx (Lit 1))) b
    go l (CopySlice _ dstOffset size _ dst) = go (EVM.Expr.max l (add dstOffset size)) dst

    go l (GVar (BufVar a)) | useEnv =
      case Map.lookup a env of
        Just b -> go l b
        Nothing -> internalError "cannot compute length of open expression"
    go l (GVar (BufVar a)) = EVM.Expr.max l (BufLength (GVar (BufVar a)))

-- | If a buffer has a concrete prefix, we return it's length here
concPrefix :: Expr Buf -> Maybe W256
concPrefix (WriteWord (Lit srcOff) _ (ConcreteBuf ""))
  | srcOff == 0 = Nothing
  | otherwise = Just srcOff
concPrefix (CopySlice (Lit srcOff) (Lit _) (Lit _) src (ConcreteBuf "")) = do
  sz <- go 0 src
  pure . into $ (unsafeInto sz) - srcOff
  where
    go :: W256 -> Expr Buf -> Maybe Integer
    -- base cases
    go _ (AbstractBuf _) = Nothing
    go l (ConcreteBuf b) = Just . into $ Prelude.max (unsafeInto . BS.length $ b) l

    -- writes to a concrete index
    go l (WriteWord (Lit idx) (Lit _) b) = go (Prelude.max l (idx + 32)) b
    go l (WriteByte (Lit idx) (LitByte _) b) = go (Prelude.max l (idx + 1)) b
    go l (CopySlice _ (Lit dstOffset) (Lit size) _ dst) = go (Prelude.max (dstOffset + size) l) dst

    -- writes to an abstract index are ignored
    go l (WriteWord _ _ b) = go l b
    go l (WriteByte _ _ b) = go l b
    go _ (CopySlice _ _ _ _ _) = internalError "cannot compute a concrete prefix length for nested copySlice expressions"
    go _ (GVar _) = internalError "cannot calculate a concrete prefix of an open expression"
concPrefix (ConcreteBuf b) = Just (unsafeInto . BS.length $ b)
concPrefix e = internalError $ "cannot compute a concrete prefix length for: " <> show e


-- | Return the minimum possible length of a buffer. In the case of an
-- abstract buffer, it is the largest write that is made on a concrete
-- location. Parameterized by an environment for buffer variables.
minLength :: Map.Map Int (Expr Buf) -> Expr Buf -> Maybe Integer
minLength bufEnv = go 0
  where
    go :: W256 -> Expr Buf -> Maybe Integer
    -- base cases
    go l (AbstractBuf _) = if l == 0 then Nothing else Just $ into l
    go l (ConcreteBuf b) = Just . into $ Prelude.max (unsafeInto . BS.length $ b) l
    -- writes to a concrete index
    go l (WriteWord (Lit idx) _ b) = go (Prelude.max l (idx + 32)) b
    go l (WriteByte (Lit idx) _ b) = go (Prelude.max l (idx + 1)) b
    go l (CopySlice _ (Lit dstOffset) (Lit size) _ dst) = go (Prelude.max (dstOffset + size) l) dst
    -- writes to an abstract index are ignored
    go l (WriteWord _ _ b) = go l b
    go l (WriteByte _ _ b) = go l b
    go l (CopySlice _ _ _ _ b) = go l b
    go l (GVar (BufVar a)) = do
      b <- Map.lookup a bufEnv
      go l b

word256At :: Expr EWord -> Lens (Expr Buf) (Expr Buf) (Expr EWord) (Expr EWord)
word256At i = lens getter setter where
  getter = readWord i
  setter m x = writeWord i x m

-- | Returns the first n bytes of buf
take :: W256 -> Expr Buf -> Expr Buf
take n = slice (Lit 0) (Lit n)


-- | Returns everything but the first n bytes of buf
drop :: W256 -> Expr Buf -> Expr Buf
drop n buf = slice (Lit n) (sub (bufLength buf) (Lit n)) buf

slice :: Expr EWord -> Expr EWord -> Expr Buf -> Expr Buf
slice offset size src = copySlice offset (Lit 0) size src mempty


toList :: Expr Buf -> Maybe (V.Vector (Expr Byte))
toList (AbstractBuf _) = Nothing
toList (ConcreteBuf bs) = Just $ V.fromList $ LitByte <$> BS.unpack bs
toList buf = case bufLength buf of
  Lit l -> if l <= unsafeInto (maxBound :: Int)
              then Just $ V.generate (unsafeInto l) (\i -> readByte (Lit $ unsafeInto i) buf)
              else internalError "overflow when converting buffer to list"
  _ -> Nothing

fromList :: V.Vector (Expr Byte) -> Expr Buf
fromList bs = case Prelude.and (fmap isLitByte bs) of
  True -> ConcreteBuf . BS.pack . V.toList . V.mapMaybe maybeLitByte $ bs
  -- we want to minimize the size of the resulting expresion, so we do two passes:
  --   1. write all concrete bytes to some base buffer
  --   2. write all symbolic writes on top of this buffer
  -- this is safe because each write in the input vec is to a single byte at a distinct location
  -- runs in O(2n) time, and has pretty minimal allocation & copy overhead in
  -- the concrete part (a single preallocated vec, with no copies)
  False -> V.ifoldl' applySymWrites (ConcreteBuf concreteBytes) bs
    where
      concreteBytes :: ByteString
      concreteBytes = vectorToByteString $ VS.generate (V.length bs) (\idx ->
        case bs V.! idx of
          LitByte b -> b
          _ -> 0)

      applySymWrites :: Expr Buf -> Int -> Expr Byte -> Expr Buf
      applySymWrites buf _ (LitByte _) = buf
      applySymWrites buf idx by = WriteByte (Lit $ unsafeInto idx) by buf

instance Semigroup (Expr Buf) where
  (ConcreteBuf a) <> (ConcreteBuf b) = ConcreteBuf $ a <> b
  a <> b = copySlice (Lit 0) (bufLength a) (bufLength b) b a

instance Monoid (Expr Buf) where
  mempty = ConcreteBuf ""

-- | Removes any irrelevant writes when reading from a buffer
simplifyReads :: Expr a -> Expr a
simplifyReads = \case
  ReadWord (Lit idx) b -> readWord (Lit idx) (stripWrites idx 32 b)
  ReadByte (Lit idx) b -> readByte (Lit idx) (stripWrites idx 1 b)
  a -> a

-- | Strips writes from the buffer that can be statically determined to be out of range
-- TODO: are the bounds here correct? I think there might be some off by one mistakes...
stripWrites :: W256 -> W256 -> Expr Buf -> Expr Buf
stripWrites off size = \case
  AbstractBuf s -> AbstractBuf s
  ConcreteBuf b -> ConcreteBuf $ case off <= off + size of
                                    True -> case tryFrom @W256 (off + size) of
                                      Right n -> BS.take n b
                                      Left _ -> b
                                    False -> b
  WriteByte (Lit idx) v prev
    -> if idx - off >= size
       then stripWrites off size prev
       else WriteByte (Lit idx) v (stripWrites off size prev)
  -- TODO: handle partial overlaps
  WriteWord (Lit idx) v prev
    -> if idx - off >= size && idx - off <= (maxBound :: W256) - 31
       then stripWrites off size prev
       else WriteWord (Lit idx) v (stripWrites off size prev)
  CopySlice (Lit srcOff) (Lit dstOff) (Lit size') src dst
    -> if dstOff - off >= size && dstOff - off <= (maxBound :: W256) - size' - 1
       then stripWrites off size dst
       else CopySlice (Lit srcOff) (Lit dstOff) (Lit size')
                      (stripWrites srcOff size' src)
                      (stripWrites off size dst)
  WriteByte i v prev -> WriteByte i v (stripWrites off size prev)
  WriteWord i v prev -> WriteWord i v (stripWrites off size prev)
  CopySlice srcOff dstOff size' src dst -> CopySlice srcOff dstOff size' src dst
  GVar _ ->  internalError "Unexpected GVar in stripWrites"


-- ** Storage ** -----------------------------------------------------------------------------------


readStorage' :: Expr EWord -> Expr Storage -> Expr EWord
readStorage' loc store = case readStorage loc store of
                           Just v -> v
                           Nothing -> Lit 0

-- | Reads the word at the given slot from the given storage expression.
--
-- Note that we return a Nothing instead of a 0x0 if we are reading from a
-- store that is backed by a ConcreteStore or an EmptyStore and there have been
-- no explicit writes to the requested slot. This makes implementing rpc
-- storage lookups much easier. If the store is backed by an AbstractStore we
-- always return a symbolic value.
readStorage :: Expr EWord -> Expr Storage -> Maybe (Expr EWord)
readStorage w st = go (simplify w) st
  where
    go :: Expr EWord -> Expr Storage -> Maybe (Expr EWord)
    go _ (GVar _) = internalError "Can't read from a GVar"
    go slot s@(AbstractStore _) = Just $ SLoad slot s
    go (Lit l) (ConcreteStore s) = Lit <$> Map.lookup l s
    go slot store@(ConcreteStore _) = Just $ SLoad slot store
    go slot s@(SStore prevSlot val prev) = case (prevSlot, slot) of
      -- if address and slot match then we return the val in this write
      _ | prevSlot == slot -> Just val

      -- if the slots don't match (see previous guard) and are lits, we can skip this write
      (Lit _, Lit _) -> go slot prev

      -- slot is for a map + map -> skip write
      (MappingSlot idA _, MappingSlot idB _)     | idsDontMatch idA idB  -> go slot prev
      (MappingSlot _ keyA, MappingSlot _ keyB)   | surelyNotEq keyA keyB -> go slot prev

      -- special case of array + map -> skip write
      (ArraySlotWithOffset idA _, Keccak64Bytes) | BS.length idA /= 64 -> go slot prev
      (ArraySlotZero idA, Keccak64Bytes)         | BS.length idA /= 64 -> go slot prev

      -- special case of array + map -> skip write
      (Keccak64Bytes, ArraySlotWithOffset idA _) | BS.length idA /= 64 -> go slot prev
      (Keccak64Bytes, ArraySlotZero idA)         | BS.length idA /= 64 -> go slot prev

      -- Fixed SMALL value will never match Keccak (well, it might, but that's VERY low chance)
      (Lit a, Keccak _) | a < 256 -> go slot prev
      (Keccak _, Lit a) | a < 256 -> go slot prev

      -- the chance of adding a value <= 2^32 to any given keccack output
      -- leading to an overflow is effectively zero. the chance of an overflow
      -- occuring here is 2^32/2^256 = 2^-224, which is close enough to zero
      -- for our purposes. This lets us completely simplify reads from write
      -- chains involving writes to arrays at literal offsets.
      (Lit a, Add (Lit b) (Keccak _) ) | a < 256, b < maxW32 -> go slot prev
      (Add (Lit a) (Keccak _) , Lit b) | a < 256, b < maxW32 -> go slot prev

      -- Finding two Keccaks that are < 256 away from each other should be VERY hard
      -- This simplification allows us to deal with maps of structs
      (Add (Lit a2) (Keccak _), Add (Lit b2) (Keccak _)) | a2 /= b2, abs(a2-b2) < 256 -> go slot prev
      (Add (Lit a2) (Keccak _), (Keccak _)) | a2 > 0, a2 < 256 -> go slot prev
      ((Keccak _), Add (Lit b2) (Keccak _)) | b2 > 0, b2 < 256 -> go slot prev

      -- case of array + array, but different id's or different concrete offsets
      -- zero offs vs zero offs
      (ArraySlotZero idA, ArraySlotZero idB)                   | idA /= idB -> go slot prev
      -- zero offs vs non-zero offs
      (ArraySlotZero idA, ArraySlotWithOffset idB _)           | idA /= idB -> go slot prev
      (ArraySlotZero _, ArraySlotWithOffset _ (Lit offB))      | offB /= 0  -> go slot prev
      -- non-zero offs vs zero offs
      (ArraySlotWithOffset idA _, ArraySlotZero idB)           | idA /= idB -> go slot prev
      (ArraySlotWithOffset _ (Lit offA), ArraySlotZero _)      | offA /= 0  -> go slot prev
      -- non-zero offs vs non-zero offs
      (ArraySlotWithOffset idA _, ArraySlotWithOffset idB _)   | idA /= idB -> go slot prev

      (ArraySlotWithOffset _ offA, ArraySlotWithOffset _ offB) | surelyNotEq offA offB -> go slot prev

      -- we are unable to determine statically whether or not we can safely move deeper in the write chain, so return an abstract term
      _ -> Just $ SLoad slot s

    surelyNotEq :: Expr a -> Expr a -> Bool
    surelyNotEq (Lit a) (Lit b) = a /= b
    -- never equal: x+y (y is concrete) vs x+z (z is concrete), y!=z
    surelyNotEq (Add (Lit l1) v1) (Add (Lit l2) v2) = l1 /= l2 && v1 == v2
    -- never equal: x+y (y is concrete, non-zero) vs x
    surelyNotEq v1 (Add (Lit l2) v2) = l2 /= 0 && v1 == v2
    surelyNotEq (Add (Lit l1) v1) v2 = l1 /= 0 && v1 == v2
    surelyNotEq _ _ = False

    maxW32 :: W256
    maxW32 = into (maxBound :: Word32)

-- storage slots for maps are determined by (keccak (bytes32(key) ++ bytes32(id)))
pattern MappingSlot :: ByteString -> Expr EWord -> Expr EWord
pattern MappingSlot id key = Keccak (CopySlice (Lit 0) (Lit 0) (Lit 64) (WriteWord (Lit 0) key (ConcreteBuf id)) (ConcreteBuf ""))

-- keccak of any 64 bytes value
pattern Keccak64Bytes :: Expr EWord
pattern Keccak64Bytes <- Keccak (CopySlice (Lit 0) (Lit 0) (Lit 64) _ (ConcreteBuf ""))

-- storage slots for arrays are determined by (keccak(bytes32(id)) + offset)
pattern ArraySlotWithOffset :: ByteString -> Expr EWord -> Expr EWord
pattern ArraySlotWithOffset id offset = Add (Keccak (ConcreteBuf id)) offset

-- special pattern to match the 0th element because the `Add` term gets simplified out
pattern ArraySlotZero :: ByteString -> Expr EWord
pattern ArraySlotZero id = Keccak (ConcreteBuf id)

-- checks if two mapping ids match or not
idsDontMatch :: ByteString -> ByteString -> Bool
idsDontMatch a b = BS.length a >= 64 && BS.length b >= 64 && diff32to64Byte a b
  where
    diff32to64Byte :: ByteString -> ByteString -> Bool
    diff32to64Byte x y = x32 /= y32
      where
       x32 = BS.take 32 $ BS.drop 32 x
       y32 = BS.take 32 $ BS.drop 32 y

slotPos :: Word8 -> ByteString
slotPos pos = BS.pack ((replicate 31 (0::Word8))++[pos])

-- | Turns Literals into keccak(bytes32(id)) + offset (i.e. writes to arrays)
structureArraySlots :: Expr a -> Expr a
structureArraySlots e = mapExpr go e
  where
    go :: Expr a -> Expr a
    go orig@(Lit key) = case litToArrayPreimage key of
      Just (array, offset) -> ArraySlotWithOffset (slotPos array) (Lit offset)
      _ -> orig
    go a = a

-- Takes in value, checks if it's within 256 of a pre-computed array hash value
-- if it is, it returns (array_number, offset)
litToArrayPreimage :: W256 -> Maybe (Word8, W256)
litToArrayPreimage val = go preImages
  where
    go :: [(W256, Word8)] -> Maybe (Word8, W256)
    go ((image, preimage):ax) = if val >= image && val-image <= 255 then Just (preimage, val-image)
                                                                    else go ax
    go [] = Nothing

-- | Writes a value to a key in a storage expression.
--
-- Concrete writes on top of a concrete or empty store will produce a new
-- ConcreteStore, otherwise we add a new write to the storage expression.
writeStorage :: Expr EWord -> Expr EWord -> Expr Storage -> Expr Storage
writeStorage k@(Lit key) v@(Lit val) store = case store of
  ConcreteStore s -> ConcreteStore (Map.insert key val s)
  _ -> SStore k v store
writeStorage key val store@(SStore key' val' prev)
     = if key == key'
       -- if we're overwriting an existing location, then drop the write
       then SStore key val prev
       else case (key, key') of
              -- if we can know statically that the new write doesn't overlap with the existing write, then we continue down the write chain
              -- we impose an ordering relation on the writes that we push down to ensure termination when this routine is called from the simplifier
              (Lit k, Lit k') -> if k > k'
                                 then SStore key' val' (writeStorage key val prev)
                                 else SStore key val store
              -- otherwise stack a new write on top of the the existing write chain
              _ -> SStore key val store
writeStorage key val store = SStore key val store


getAddr :: Expr Storage -> Maybe (Expr EAddr)
getAddr (SStore _ _ p) = getAddr p
getAddr (AbstractStore a) = Just a
getAddr (ConcreteStore _) = Nothing
getAddr (GVar _) = internalError "cannot determine addr of a GVar"


-- ** Whole Expression Simplification ** -----------------------------------------------------------


-- | Simple recursive match based AST simplification
-- Note: may not terminate!
simplify :: Expr a -> Expr a
simplify e = if (mapExpr go e == e)
               then e
               else simplify (mapExpr go (structureArraySlots e))
  where
    go :: Expr a -> Expr a

    go (Failure a b c) = Failure (simplifyProps a) b c
    go (Partial a b c) = Partial (simplifyProps a) b c
    go (Success a b c d) = Success (simplifyProps a) b c d

    -- redundant CopySlice
    go (CopySlice (Lit 0x0) (Lit 0x0) (Lit 0x0) _ dst) = dst

    -- simplify storage
    go (SLoad slot store) = readStorage' slot store
    go (SStore slot val store) = writeStorage slot val store

    -- simplify buffers
    go o@(ReadWord (Lit _) _) = simplifyReads o
    go (ReadWord idx buf) = readWord idx buf
    go o@(ReadByte (Lit _) _) = simplifyReads o
    go (ReadByte idx buf) = readByte idx buf

    -- We can zero out any bytes in a base ConcreteBuf that we know will be overwritten by a later write
    -- TODO: make this fully general for entire write chains, not just a single write.
    go o@(WriteWord (Lit idx) val (ConcreteBuf b))
      | idx < maxBytes
        = (writeWord (Lit idx) val (
            ConcreteBuf $
              (BS.take (unsafeInto idx) (padRight (unsafeInto idx) b))
              <> (BS.replicate 32 0)
              <> (BS.drop (unsafeInto idx + 32) b)))
      | otherwise = o
    go (WriteWord a b c) = writeWord a b c

    go (WriteByte a b c) = writeByte a b c

    -- truncate some concrete source buffers to the portion relevant for the CopySlice if we're copying a fully concrete region
    go orig@(CopySlice srcOff@(Lit n) dstOff size@(Lit sz)
        -- It doesn't matter what wOffs we write to, because only the first
        -- n+sz of ConcreteBuf will be used by CopySlice
        (WriteWord wOff value (ConcreteBuf buf)) dst)
          -- Let's not deal with overflow
          | n+sz >= n && n+sz >= sz = (CopySlice srcOff dstOff size
              (WriteWord wOff value (ConcreteBuf simplifiedBuf)) dst)
          | otherwise = orig
            where simplifiedBuf = BS.take (unsafeInto (n+sz)) buf
    go (CopySlice a b c d f) = copySlice a b c d f

    go (IndexWord a b) = indexWord a b

    -- LT
    go (EVM.Types.LT (Lit a) (Lit b))
      | a < b = Lit 1
      | otherwise = Lit 0
    go (EVM.Types.LT _ (Lit 0)) = Lit 0

    -- normalize all comparisons in terms of LT
    go (EVM.Types.GT a b) = lt b a
    go (EVM.Types.GEq a b) = leq b a
    go (EVM.Types.LEq a b) = EVM.Types.IsZero (gt a b)
    go (IsZero a) = iszero a

    -- syntactic Eq reduction
    go (Eq (Lit a) (Lit b))
      | a == b = Lit 1
      | otherwise = Lit 0
    go (Eq (Lit 0) (Sub a b)) = eq a b
    go (Eq a b)
      | a == b = Lit 1
      | otherwise = eq a b

    -- redundant ITE
    go (ITE (Lit x) a b)
      | x == 0 = b
      | otherwise = a

    -- address masking
    go (And (Lit 0xffffffffffffffffffffffffffffffffffffffff) a@(WAddr _)) = a

    -- literal addresses
    go (WAddr (LitAddr a)) = Lit $ into a

    -- simple div/mod/add/sub
    go (Div o1@(Lit _)  o2@(Lit _)) = EVM.Expr.div  o1 o2
    go (SDiv o1@(Lit _) o2@(Lit _)) = EVM.Expr.sdiv o1 o2
    go (Mod o1@(Lit _)  o2@(Lit _)) = EVM.Expr.mod  o1 o2
    go (SMod o1@(Lit _) o2@(Lit _)) = EVM.Expr.smod o1 o2
    go (Add o1@(Lit _)  o2@(Lit _)) = EVM.Expr.add  o1 o2
    go (Sub o1@(Lit _)  o2@(Lit _)) = EVM.Expr.sub  o1 o2

    -- double add/sub.
    -- Notice that everything is done mod 2**256. So for example:
    -- (a-b)+c observes the same arithmetic equalities as we are used to
    --         in infinite integers. In fact, it can be re-written as:
    -- (a+(W256Max-b)+c), which is the same as:
    -- (a+c+(W256Max-b)), which is the same as:
    -- (a+(c-b))
    -- In other words, subtraction is just adding a much larger number.
    --    So 3-1 mod 6 = 3+(6-1) mod 6 = 3+5 mod 6 = 5+3 mod 6 = 2
    go (Sub (Sub orig (Lit x)) (Lit y)) = Sub orig (Lit (y+x))
    go (Sub (Add orig (Lit x)) (Lit y)) = Sub orig (Lit (y-x))
    go (Add (Add orig (Lit x)) (Lit y)) = Add orig (Lit (y+x))
    go (Add (Sub orig (Lit x)) (Lit y)) = Add orig (Lit (y-x))

    -- redundant add / sub
    go (Sub (Add a b) c)
      | a == c = b
      | b == c = a
      | otherwise = sub (add a b) c

    -- add / sub identities
    go (Add a b)
      | b == (Lit 0) = a
      | a == (Lit 0) = b
      | otherwise = add a b
    go (Sub a b)
      | a == b = Lit 0
      | b == (Lit 0) = a
      | otherwise = sub a b

    -- SHL / SHR by 0
    go (SHL a v)
      | a == (Lit 0) = v
      | otherwise = shl a v
    go (SHR a v)
      | a == (Lit 0) = v
      | otherwise = shr a v

    -- doubled And
    go o@(And a (And b c))
      | a == c = (And a b)
      | a == b = (And b c)
      | otherwise = o

    -- Bitwise AND & OR. These MUST preserve bitwise equivalence
    go o@(And (Lit x) _)
      | x == 0 = Lit 0
      | otherwise = o
    go o@(And v (Lit x))
      | x == 0 = Lit 0
      | x == maxLit = v
      | otherwise = o
    go o@(Or (Lit x) b)
      | x == 0 = b
      | otherwise = o
    go o@(Or a (Lit x))
      | x == 0 = a
      | otherwise = o

    -- If x is ever non zero the Or will always evaluate to some non zero value and the false branch will be unreachable
    -- NOTE: with AND this does not work, because and(0x8, 0x4) = 0
    go (ITE (Or (Lit x) a) t f)
      | x == 0 = ITE a t f
      | otherwise = t
    go (ITE (Or a b@(Lit _)) t f) = ITE (Or b a) t f

    -- we write at least 32, so if x <= 32, it's FALSE
    go o@(EVM.Types.LT (BufLength (WriteWord {})) (Lit x))
      | x <= 32 = Lit 0
      | otherwise = o
    -- we write at least 32, so if x < 32, it's TRUE
    go o@(EVM.Types.LT (Lit x) (BufLength (WriteWord {})))
      | x < 32 = Lit 1
      | otherwise = o

    -- Double NOT is a no-op, since it's a bitwise inversion
    go (EVM.Types.Not (EVM.Types.Not a)) = a

    -- Some trivial min / max eliminations
    go (Max a b) = case (a, b) of
                    (Lit 0, _) -> b
                    _ -> EVM.Expr.max a b
    go (Min a b) = case (a, b) of
                     (Lit 0, _) -> Lit 0
                     _ -> EVM.Expr.min a b

    -- Some trivial mul eliminations
    go (Mul a b) = case (a, b) of
                     (Lit 0, _) -> Lit 0
                     (Lit 1, _) -> b
                     _ -> mul a b
    -- Some trivial div eliminations
    go (Div (Lit 0) _) = Lit 0 -- divide 0 by anything (including 0) is zero in EVM
    go (Div _ (Lit 0)) = Lit 0 -- divide anything by 0 is zero in EVM

    -- If a >= b then the value of the `Max` expression can never be < b
    go o@(LT (Max (Lit a) _) (Lit b))
      | a >= b = Lit 0
      | otherwise = o
    go o@(SLT (Sub (Max (Lit a) _) (Lit b)) (Lit c))
      = let sa, sb, sc :: Int256
            sa = fromIntegral a
            sb = fromIntegral b
            sc = fromIntegral c
        in if sa >= sb && sa - sb >= sc
           then Lit 0
           else o

    go a = a


-- ** Prop Simplification ** -----------------------------------------------------------------------


simplifyProps :: [Prop] -> [Prop]
simplifyProps ps = if canBeSat then simplified else [PBool False]
  where
    simplified = remRedundantProps . map evalProp . flattenProps $ ps
    canBeSat = constFoldProp simplified

-- | Evaluate the provided proposition down to its most concrete result
evalProp :: Prop -> Prop
evalProp prop =
  let new = mapProp' go (simpInnerExpr prop)
  in if (new == prop) then prop else evalProp new
  where
    go :: Prop -> Prop

    -- LT/LEq comparisions
    go (PLT  (Var _) (Lit 0)) = PBool False
    go (PLEq (Lit 0) (Var _)) = PBool True
    go (PLT  (Lit val) (Var _)) | val == maxLit = PBool False
    go (PLEq (Var _) (Lit val)) | val == maxLit = PBool True
    go (PLT (Lit l) (Lit r)) = PBool (l < r)
    go (PLEq (Lit l) (Lit r)) = PBool (l <= r)
    go (PLEq a (Max b _)) | a == b = PBool True
    go (PLEq a (Max _ b)) | a == b = PBool True

    -- negations
    go (PNeg (PBool b)) = PBool (Prelude.not b)
    go (PNeg (PNeg a)) = a

    -- And/Or
    go (PAnd (PBool l) (PBool r)) = PBool (l && r)
    go (PAnd (PBool False) _) = PBool False
    go (PAnd _ (PBool False)) = PBool False
    go (POr (PBool True) _) = PBool True
    go (POr _ (PBool True)) = PBool True
    go (POr (PBool l) (PBool r)) = PBool (l || r)

    -- Imply
    go (PImpl _ (PBool True)) = PBool True
    go (PImpl (PBool True) b) = b
    go (PImpl (PBool False) _) = PBool True

    -- Eq
    go (PEq (Eq a b) (Lit 0)) = PNeg (PEq a b)
    go (PEq (Eq a b) (Lit 1)) = PEq a b
    go (PEq (Sub a b) (Lit 0)) = PEq a b
    go (PEq (Lit l) (Lit r)) = PBool (l == r)
    go o@(PEq l r)
      | l == r = PBool True
      | otherwise = o
    go p = p
    -- Applies `simplify` to the inner part of a Prop, e.g.
    -- (PEq (Add (Lit 1) (Lit 2)) (Var "a")) becomes
    -- (PEq (Lit 3) (Var "a")
    simpInnerExpr :: Prop -> Prop
    -- rewrite everything as LEq or LT
    simpInnerExpr (PGEq a b) = simpInnerExpr (PLEq b a)
    simpInnerExpr (PGT a b) = simpInnerExpr (PLT b a)
    -- simplifies the inner expression
    simpInnerExpr (PEq a b) = PEq (simplify a) (simplify b)
    simpInnerExpr (PLT a b) = PLT (simplify a) (simplify b)
    simpInnerExpr (PLEq a b) = PLEq (simplify a) (simplify b)
    simpInnerExpr (PNeg a) = PNeg (simpInnerExpr a)
    simpInnerExpr (PAnd a b) = PAnd (simpInnerExpr a) (simpInnerExpr b)
    simpInnerExpr (POr a b) = POr (simpInnerExpr a) (simpInnerExpr b)
    simpInnerExpr (PImpl a b) = PImpl (simpInnerExpr a) (simpInnerExpr b)
    simpInnerExpr orig@(PBool _) = orig

-- Makes [PAnd a b] into [a,b]
flattenProps :: [Prop] -> [Prop]
flattenProps [] = []
flattenProps (a:ax) = case a of
  PAnd x1 x2 -> x1:x2:flattenProps ax
  x -> x:flattenProps ax

-- removes redundant (constant True/False) props
remRedundantProps :: [Prop] -> [Prop]
remRedundantProps p = collapseFalse . filter (\x -> x /= PBool True) . nubOrd $ p
  where
    collapseFalse ps = if isJust $ find (== PBool False) ps then [PBool False] else ps


-- ** Conversions ** -------------------------------------------------------------------------------


litAddr :: Addr -> Expr EWord
litAddr = Lit . into

exprToAddr :: Expr EWord -> Maybe Addr
exprToAddr (Lit x) = Just (unsafeInto x)
exprToAddr _ = Nothing

-- TODO: make this smarter, probably we will need to use the solver here?
wordToAddr :: Expr EWord -> Maybe (Expr EAddr)
wordToAddr = go . simplify
  where
    go :: Expr EWord -> Maybe (Expr EAddr)
    go = \case
      WAddr a -> Just a
      Lit a -> Just $ LitAddr (truncateToAddr a)
      _ -> Nothing

litCode :: BS.ByteString -> [Expr Byte]
litCode bs = fmap LitByte (BS.unpack bs)

to512 :: W256 -> Word512
to512 = fromIntegral


-- ** Helpers ** -----------------------------------------------------------------------------------


-- Is the given expr a literal byte?
isLitByte :: Expr Byte -> Bool
isLitByte (LitByte _) = True
isLitByte _ = False

-- Is the given expr a literal word?
isLitWord :: Expr EWord -> Bool
isLitWord (Lit _) = True
isLitWord (WAddr (LitAddr _)) = True
isLitWord _ = False

isSuccess :: Expr End -> Bool
isSuccess = \case
  Success {} -> True
  _ -> False

isFailure :: Expr End -> Bool
isFailure = \case
  Failure {} -> True
  _ -> False

isPartial :: Expr End -> Bool
isPartial = \case
  Partial {} -> True
  _ -> False

-- | Returns the byte at idx from the given word.
indexWord :: Expr EWord -> Expr EWord -> Expr Byte
-- Simplify masked reads:
--
--
--                reads across the mask boundry
--                return an abstract expression
--                            │
--                            │
--   reads outside of         │             reads over the mask read
--   the mask return 0        │             from the underlying word
--          │                 │                       │
--          │           ┌─────┘                       │
--          ▼           ▼                             ▼
--        ┌───┐       ┌─┬─┬─────────────────────────┬───┬──────────────┐
--        │   │       │ │ │                         │   │              │    mask
--        │   │       │ └─┼─────────────────────────┼───┼──────────────┘
--        │   │       │   │                         │   │
--    ┌───┼───┼───────┼───┼─────────────────────────┼───┼──────────────┐
--    │   │┼┼┼│       │┼┼┼│                         │┼┼┼│              │    w
--    └───┴───┴───────┴───┴─────────────────────────┴───┴──────────────┘
--   MSB                                                              LSB
--    ────────────────────────────────────────────────────────────────►
--    0                                                               31
--
--                    indexWord 0 reads from the MSB
--                    indexWord 31 reads from the LSB
--
indexWord i@(Lit idx) e@(And (Lit mask) w)
  -- if the mask is all 1s then read from the undelrying word
  -- we need this case to avoid overflow
  | mask == fullWordMask = indexWord (Lit idx) w
  -- if the index is a read from the masked region then read from the underlying word
  | idx <= 31
  , isPower2 (mask + 1)
  , isByteAligned mask
  , idx >= unmaskedBytes
    = indexWord (Lit idx) w
  -- if the read is outside of the masked region return 0
  | idx <= 31
  , isPower2 (mask + 1)
  , isByteAligned mask
  , idx < unmaskedBytes
    = LitByte 0
  -- if the mask is not a power of 2, or it does not align with a byte boundry return an abstract expression
  | idx <= 31 = IndexWord i e
  -- reads outside the range of the source word return 0
  | otherwise = LitByte 0
  where
    isPower2 n = n .&. (n-1) == 0
    fullWordMask = (2 ^ (256 :: W256)) - 1
    unmaskedBytes = fromIntegral $ (countLeadingZeros mask) `Prelude.div` 8
    isByteAligned m = (countLeadingZeros m) `Prelude.mod` 8 == 0
indexWord (Lit idx) (Lit w)
  | idx <= 31 = LitByte . fromIntegral $ shiftR w (248 - unsafeInto idx * 8)
  | otherwise = LitByte 0
indexWord (Lit idx) (JoinBytes zero        one        two       three
                               four        five       six       seven
                               eight       nine       ten       eleven
                               twelve      thirteen   fourteen  fifteen
                               sixteen     seventeen  eighteen  nineteen
                               twenty      twentyone  twentytwo twentythree
                               twentyfour  twentyfive twentysix twentyseven
                               twentyeight twentynine thirty    thirtyone)
  | idx == 0 = zero
  | idx == 1 = one
  | idx == 2 = two
  | idx == 3 = three
  | idx == 4 = four
  | idx == 5 = five
  | idx == 6 = six
  | idx == 7 = seven
  | idx == 8 = eight
  | idx == 9 = nine
  | idx == 10 = ten
  | idx == 11 = eleven
  | idx == 12 = twelve
  | idx == 13 = thirteen
  | idx == 14 = fourteen
  | idx == 15 = fifteen
  | idx == 16 = sixteen
  | idx == 17 = seventeen
  | idx == 18 = eighteen
  | idx == 19 = nineteen
  | idx == 20 = twenty
  | idx == 21 = twentyone
  | idx == 22 = twentytwo
  | idx == 23 = twentythree
  | idx == 24 = twentyfour
  | idx == 25 = twentyfive
  | idx == 26 = twentysix
  | idx == 27 = twentyseven
  | idx == 28 = twentyeight
  | idx == 29 = twentynine
  | idx == 30 = thirty
  | idx == 31 = thirtyone
  | otherwise = LitByte 0
indexWord idx w = IndexWord idx w


padByte :: Expr Byte -> Expr EWord
padByte (LitByte b) = Lit . bytesToW256 $ [b]
padByte b = joinBytes [b]

-- | Converts a list of bytes into a W256.
-- TODO: semantics if the input is too large?
bytesToW256 :: [Word8] -> W256
bytesToW256 = word . BS.pack

padBytesLeft :: Int -> [Expr Byte] -> [Expr Byte]
padBytesLeft n bs
  | length bs > n = Prelude.take n bs
  | length bs == n = bs
  | otherwise = padBytesLeft n (LitByte 0 : bs)

joinBytes :: [Expr Byte] -> Expr EWord
joinBytes bs
  | Prelude.and . (fmap isLitByte) $ bs = Lit . bytesToW256 . (mapMaybe maybeLitByte) $ bs
  | otherwise = let
      bytes = padBytesLeft 32 bs
    in JoinBytes
      (bytes !! 0)  (bytes !! 1)  (bytes !! 2)  (bytes !! 3)
      (bytes !! 4)  (bytes !! 5)  (bytes !! 6)  (bytes !! 7)
      (bytes !! 8)  (bytes !! 9)  (bytes !! 10) (bytes !! 11)
      (bytes !! 12) (bytes !! 13) (bytes !! 14) (bytes !! 15)
      (bytes !! 16) (bytes !! 17) (bytes !! 18) (bytes !! 19)
      (bytes !! 20) (bytes !! 21) (bytes !! 22) (bytes !! 23)
      (bytes !! 24) (bytes !! 25) (bytes !! 26) (bytes !! 27)
      (bytes !! 28) (bytes !! 29) (bytes !! 30) (bytes !! 31)

eqByte :: Expr Byte -> Expr Byte -> Expr EWord
eqByte (LitByte x) (LitByte y) = Lit $ if x == y then 1 else 0
eqByte x y = EqByte x y

min :: Expr EWord -> Expr EWord -> Expr EWord
min x y = normArgs Min Prelude.min x y

max :: Expr EWord -> Expr EWord -> Expr EWord
max x y = normArgs Max Prelude.max x y

numBranches :: Expr End -> Int
numBranches (ITE _ t f) = numBranches t + numBranches f
numBranches _ = 1

allLit :: [Expr Byte] -> Bool
allLit = Data.List.and . fmap (isLitByte)

-- | True if the given expression contains any node that satisfies the
-- input predicate
containsNode :: (forall a. Expr a -> Bool) -> Expr b -> Bool
containsNode p = getAny . foldExpr go (Any False)
  where
    go :: Expr a -> Any
    go node | p node  = Any True
    go _ = Any False

inRange :: Int -> Expr EWord -> Prop
inRange sz e = PAnd (PGEq e (Lit 0)) (PLEq e (Lit $ 2 ^ sz - 1))

<<<<<<< HEAD
-- | images of keccak(bytes32(x)) where 0 <= x < 256
preImages :: [(W256, Word8)]
preImages = [(keccak' (word256Bytes . into $ i), i) | i <- [0..255]]
=======

data ConstState = ConstState
  { values :: Map.Map (Expr EWord) W256
  , canBeSat :: Bool
  }
  deriving (Show)

-- | Folds constants
constFoldProp :: [Prop] -> Bool
constFoldProp ps = oneRun ps (ConstState mempty True)
  where
    oneRun ps2 startState = (execState (mapM (go . evalProp) ps2) startState).canBeSat
    go :: Prop -> State ConstState ()
    go x = case x of
        PEq (Lit l) a -> do
          s <- get
          case Map.lookup a s.values of
            Just l2 -> case l==l2 of
                True -> pure ()
                False -> put ConstState {canBeSat=False, values=mempty}
            Nothing -> do
              let vs' = Map.insert a l s.values
              put $ s{values=vs'}
        PEq a b@(Lit _) -> go (PEq b a)
        PAnd a b -> do
          go a
          go b
        POr a b -> do
          s <- get
          let
            v1 = oneRun [a] s
            v2 = oneRun [b] s
          when (Prelude.not v1) $ go b
          when (Prelude.not v2) $ go a
          s2 <- get
          put $ s{canBeSat=(s2.canBeSat && (v1 || v2))}
        PBool False -> put $ ConstState {canBeSat=False, values=mempty}
        _ -> pure ()
>>>>>>> 81c43fa5
<|MERGE_RESOLUTION|>--- conflicted
+++ resolved
@@ -1246,11 +1246,10 @@
 inRange :: Int -> Expr EWord -> Prop
 inRange sz e = PAnd (PGEq e (Lit 0)) (PLEq e (Lit $ 2 ^ sz - 1))
 
-<<<<<<< HEAD
+
 -- | images of keccak(bytes32(x)) where 0 <= x < 256
 preImages :: [(W256, Word8)]
 preImages = [(keccak' (word256Bytes . into $ i), i) | i <- [0..255]]
-=======
 
 data ConstState = ConstState
   { values :: Map.Map (Expr EWord) W256
@@ -1288,5 +1287,4 @@
           s2 <- get
           put $ s{canBeSat=(s2.canBeSat && (v1 || v2))}
         PBool False -> put $ ConstState {canBeSat=False, values=mempty}
-        _ -> pure ()
->>>>>>> 81c43fa5
+        _ -> pure ()