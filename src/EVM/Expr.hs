--- conflicted
+++ resolved
@@ -792,7 +792,7 @@
     go (Max (Lit 0) a) = a
     go (Min (Lit 0) _) = Lit 0
 
-<<<<<<< HEAD
+    -- If a >= b then the value of the `Max` expression can never be < b
     go o@(LT (Max (Lit a) _) (Lit b))
       | a >= b = Lit 0
       | otherwise = o
@@ -804,12 +804,6 @@
         in if sa >= sb && sa - sb >= sc
            then Lit 0
            else o
-=======
-    -- If a >= b then the value of the `Max` expression can never be < b
-    go o@(LT (Max (Lit a) _) (Lit b))
-      | a >= b = Lit 0
-      | otherwise = o
->>>>>>> c66e8830
 
     go a = a
 
