--- conflicted
+++ resolved
@@ -29,14 +29,8 @@
   , fileToFact
   ) where
 
-<<<<<<< HEAD
-import EVM          (bytecode)
+import EVM          (bytecode, initialContract, loadContract)
 import EVM.Expr     (writeStorage)
-=======
-import EVM (bytecode)
-import EVM qualified
-import EVM.Expr (writeStorage, litAddr)
->>>>>>> 211fff90
 import EVM.Types
 
 import Optics.Core
@@ -54,7 +48,6 @@
 import Data.Set qualified as Set
 import Data.Ord (comparing)
 import Text.Read (readMaybe)
-import Witch (into)
 
 -- We treat everything as ASCII byte strings because
 -- we only use hex digits (and the letter 'x').
@@ -113,7 +106,6 @@
       Right y -> Just y
       _       -> Nothing
 
-<<<<<<< HEAD
 type Err a = Either String a
 
 toLitW :: Expr EWord -> Err W256
@@ -147,26 +139,6 @@
 
 storageFacts :: Addr -> Map W256 W256 -> [Fact]
 storageFacts a store = map f (Map.toList store)
-=======
-contractFacts :: Addr -> Contract -> Map W256 (Map W256 W256) -> [Fact]
-contractFacts a x store = case view bytecode x of
-  ConcreteBuf b ->
-    storageFacts a store ++
-    [ BalanceFact a x.balance
-    , NonceFact   a x.nonce
-    , CodeFact    a b
-    ]
-  _ ->
-    -- here simply ignore storing the bytecode
-    storageFacts a store ++
-    [ BalanceFact a x.balance
-    , NonceFact   a x.nonce
-    ]
-
-
-storageFacts :: Addr -> Map W256 (Map W256 W256) -> [Fact]
-storageFacts a store = map f (Map.toList (Map.findWithDefault Map.empty (into a) store))
->>>>>>> 211fff90
   where
     f :: (W256, W256) -> Fact
     f (k, v) = StorageFact
@@ -181,7 +153,6 @@
   facts <- concatMapM (uncurry contractFacts) cs
   pure $ Set.fromList facts
 
-<<<<<<< HEAD
 vmFacts :: VM -> Err (Set Fact)
 vmFacts vm = do
   let cs = Map.toList vm.env.contracts
@@ -189,15 +160,6 @@
     k' <- toLitAddr k
     pure (k', v)
   Set.fromList <$> concatMapM (uncurry contractFacts) cs'
-=======
-vmFacts :: VM -> Set Fact
-vmFacts vm = Set.fromList $ do
-  (k, v) <- Map.toList vm.env.contracts
-  case vm.env.storage of
-    EmptyStore -> contractFacts k v Map.empty
-    ConcreteStore s -> contractFacts k v s
-    _ -> internalError "cannot serialize an abstract store"
->>>>>>> 211fff90
 
 -- Somewhat stupidly, this function demands that for each contract,
 -- the code fact for that contract comes before the other facts for
@@ -224,21 +186,11 @@
 apply2 vm fact =
   case fact of
     CodeFact    {..} -> flip execState vm $ do
-<<<<<<< HEAD
       let a = LitAddr addr
       assign (#cache % #fetched % at addr) (Just (EVM.initialContract (RuntimeCode (ConcreteRuntimeCode blob))))
       when (vm.state.contract == a) $ EVM.loadContract a
     StorageFact {..} ->
         vm & over (#cache % #fetched % ix addr % #storage) (writeStorage (Lit which) (Lit what))
-=======
-      assign (#cache % #fetchedContracts % at addr) (Just (EVM.initialContract (RuntimeCode (ConcreteRuntimeCode blob))))
-      when (vm.state.contract == addr) $ EVM.loadContract addr
-    StorageFact {..} -> let
-        store = vm.cache.fetchedStorage
-        ctrct = Map.findWithDefault Map.empty (into addr) store
-      in
-        vm & set (#cache % #fetchedStorage) (Map.insert (into addr) (Map.insert which what ctrct) store)
->>>>>>> 211fff90
     BalanceFact {..} ->
       vm & set (#cache % #fetched % ix addr % #balance) (Lit what)
     NonceFact   {..} ->
