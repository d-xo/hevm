{-# LANGUAGE DataKinds #-}
{-# LANGUAGE ImplicitParams #-}

module EVM.Format
  ( formatExpr
  , formatSomeExpr
  , formatPartial
  , contractNamePart
  , contractPathPart
  , showError
  , showTree
  , showTraceTree
  , showTraceTree'
  , showValues
  , prettyvmresult
  , showCall
  , showWordExact
  , showWordExplanation
  , parenthesise
  , unindexed
  , showValue
  , textValues
  , showAbiValue
  , prettyIfConcreteWord
  , formatBytes
  , formatBinary
  , indent
  , strip0x
  , strip0x'
  , hexByteString
  , hexText
  , bsToHex
  ) where

import EVM.Types
import EVM (traceForest, traceForest', traceContext)
import EVM.ABI (getAbiSeq, parseTypeName, AbiValue(..), AbiType(..), SolError(..), Indexed(..), Event(..))
import EVM.Dapp (DappContext(..), DappInfo(..), showTraceLocation)
import EVM.Expr qualified as Expr
import EVM.Hexdump (prettyHex, paddedShowHex)
import EVM.Solidity (SolcContract(..), Method(..), contractName, abiMap)

import Control.Arrow ((>>>))
import Optics.Core
import Data.Binary.Get (runGetOrFail)
import Data.Bits (shiftR)
import Data.ByteString (ByteString)
import Data.ByteString qualified as BS
import Data.ByteString.Builder (byteStringHex, toLazyByteString)
import Data.ByteString.Lazy (toStrict, fromStrict)
import Data.Char qualified as Char
import Data.DoubleWord (signedWord)
import Data.Foldable (toList)
import Data.List (isPrefixOf)
import Data.Map (Map)
import Data.Map qualified as Map
import Data.Maybe (catMaybes, fromMaybe, fromJust)
import Data.Text (Text, pack, unpack, intercalate, dropEnd, splitOn)
import Data.Text qualified as T
import Data.Text.Encoding qualified as T
import Data.Tree.View (showTree)
import Data.Vector (Vector)
import Numeric (showHex)
import Data.ByteString.Char8 qualified as Char8
import Data.ByteString.Base16 qualified as BS16
import Witch (into, unsafeInto)

data Signedness = Signed | Unsigned
  deriving (Show)

showDec :: Signedness -> W256 -> Text
showDec signed (W256 w)
<<<<<<< HEAD
=======
  | i == into cheatCode = "<hevm cheat address>"
>>>>>>> 211fff90
  | (i :: Integer) == 2 ^ (256 :: Integer) - 1 = "MAX_UINT256"
  | otherwise = T.pack (show (i :: Integer))
  where
    i = case signed of
          Signed   -> into (signedWord w)
          Unsigned -> into w

showWordExact :: Integral i => i -> Text
showWordExact w = humanizeInteger (toInteger w)

showWordExplanation :: W256 -> DappInfo -> Text
showWordExplanation w _ | w > 0xffffffff = showDec Unsigned w
showWordExplanation w dapp =
  case Map.lookup (unsafeInto w) dapp.abiMap of
    Nothing -> showDec Unsigned w
    Just x  -> "keccak(\"" <> x.methodSignature <> "\")"

humanizeInteger :: (Num a, Integral a, Show a) => a -> Text
humanizeInteger =
  T.intercalate ","
  . reverse
  . map T.reverse
  . T.chunksOf 3
  . T.reverse
  . T.pack
  . show

prettyIfConcreteWord :: Expr EWord -> Text
prettyIfConcreteWord = \case
  Lit w -> T.pack $ "0x" <> showHex w ""
  w -> T.pack $ show w

showAbiValue :: (?context :: DappContext) => AbiValue -> Text
showAbiValue (AbiString bs) = formatBytes bs
showAbiValue (AbiBytesDynamic bs) = formatBytes bs
showAbiValue (AbiBytes _ bs) = formatBinary bs
showAbiValue (AbiAddress addr) =
  let dappinfo = ?context.info
      contracts = ?context.env
      name = case Map.lookup (LitAddr addr) contracts of
        Nothing -> ""
        Just contract ->
          let hash = maybeLitWord contract.codehash
          in case hash of
               Just h -> maybeContractName' (preview (ix h % _2) dappinfo.solcByHash)
               Nothing -> ""
  in
    name <> "@" <> (pack $ show addr)
showAbiValue v = pack $ show v

textAbiValues :: (?context :: DappContext) => Vector AbiValue -> [Text]
textAbiValues vs = toList (fmap showAbiValue vs)

textValues :: (?context :: DappContext) => [AbiType] -> Expr Buf -> [Text]
textValues ts (ConcreteBuf bs) =
  case runGetOrFail (getAbiSeq (length ts) ts) (fromStrict bs) of
    Right (_, _, xs) -> textAbiValues xs
    Left (_, _, _)   -> [formatBinary bs]
textValues ts _ = fmap (const "<symbolic>") ts

parenthesise :: [Text] -> Text
parenthesise ts = "(" <> intercalate ", " ts <> ")"

showValues :: (?context :: DappContext) => [AbiType] -> Expr Buf -> Text
showValues ts b = parenthesise $ textValues ts b

showValue :: (?context :: DappContext) => AbiType -> Expr Buf -> Text
showValue t b = head $ textValues [t] b

showCall :: (?context :: DappContext) => [AbiType] -> Expr Buf -> Text
showCall ts (ConcreteBuf bs) = showValues ts $ ConcreteBuf (BS.drop 4 bs)
showCall _ _ = "<symbolic>"

showError :: (?context :: DappContext) => Expr Buf -> Text
showError (ConcreteBuf bs) =
  let dappinfo = ?context.info
      bs4 = BS.take 4 bs
  in case Map.lookup (word bs4) dappinfo.errorMap of
      Just (SolError errName ts) -> errName <> " " <> showCall ts (ConcreteBuf bs)
      Nothing -> case bs4 of
                  -- Method ID for Error(string)
                  "\b\195y\160" -> showCall [AbiStringType] (ConcreteBuf bs)
                  -- Method ID for Panic(uint256)
                  "NH{q"        -> "Panic" <> showCall [AbiUIntType 256] (ConcreteBuf bs)
                  _             -> formatBinary bs
showError b = T.pack $ show b

-- the conditions under which bytes will be decoded and rendered as a string
isPrintable :: ByteString -> Bool
isPrintable =
  T.decodeUtf8' >>>
    either
      (const False)
      (T.all (\c-> Char.isPrint c && (not . Char.isControl) c))

formatBytes :: ByteString -> Text
formatBytes b =
  let (s, _) = BS.spanEnd (== 0) b
  in
    if isPrintable s
    then formatBString s
    else formatBinary b

-- a string that came from bytes, displayed with special quotes
formatBString :: ByteString -> Text
formatBString b = mconcat [ "«",  T.dropAround (=='"') (pack $ formatString b), "»" ]

formatBinary :: ByteString -> Text
formatBinary =
  (<>) "0x" . T.decodeUtf8 . toStrict . toLazyByteString . byteStringHex

formatSBinary :: Expr Buf -> Text
formatSBinary (ConcreteBuf bs) = formatBinary bs
formatSBinary (AbstractBuf t) = "<" <> t <> " abstract buf>"
formatSBinary _ = internalError "formatSBinary: implement me"

showTraceTree :: DappInfo -> VM -> Text
showTraceTree dapp vm =
  let forest = traceForest vm
      traces = fmap (fmap (unpack . showTrace dapp (vm.env.contracts))) forest
  in pack $ concatMap showTree traces

showTraceTree' :: DappInfo -> Expr End -> Text
showTraceTree' _ (ITE {}) = error "Internal Error: ITE does not contain a trace"
showTraceTree' dapp leaf =
  let forest = traceForest' leaf
      traces = fmap (fmap (unpack . showTrace dapp (traceContext leaf))) forest
  in pack $ concatMap showTree traces

unindexed :: [(Text, AbiType, Indexed)] -> [AbiType]
unindexed ts = [t | (_, t, NotIndexed) <- ts]

showTrace :: DappInfo -> Map (Expr EAddr) Contract -> Trace -> Text
showTrace dapp env trace =
  let ?context = DappContext { info = dapp, env = env }
  in let
    pos =
      case showTraceLocation dapp trace of
        Left x -> " \x1b[1m" <> x <> "\x1b[0m"
        Right x -> " \x1b[1m(" <> x <> ")\x1b[0m"
    fullAbiMap = dapp.abiMap
  in case trace.tracedata of
    EventTrace _ bytes topics ->
      let logn = mconcat
            [ "\x1b[36m"
            , "log" <> (pack (show (length topics)))
            , parenthesise ((map (pack . show) topics) ++ [formatSBinary bytes])
            , "\x1b[0m"
            ] <> pos
          knownTopic name types = mconcat
            [ "\x1b[36m"
            , name
            , showValues (unindexed types) bytes
            -- todo: show indexed
            , "\x1b[0m"
            ] <> pos
          lognote sig usr = mconcat
            [ "\x1b[36m"
            , "LogNote"
            , parenthesise [sig, usr, "..."]
            , "\x1b[0m"
            ] <> pos
      in case topics of
        [] ->
          logn
        (t1:_) ->
          case maybeLitWord t1 of
            Just topic ->
              case Map.lookup topic dapp.eventMap of
                Just (Event name _ types) ->
                  knownTopic name types
                Nothing ->
                  case topics of
                    [_, t2, _, _] ->
                      -- check for ds-note logs.. possibly catching false positives
                      -- event LogNote(
                      --     bytes4   indexed  sig,
                      --     address  indexed  usr,
                      --     bytes32  indexed  arg1,
                      --     bytes32  indexed  arg2,
                      --     bytes             data
                      -- ) anonymous;
                      let
                        sig = unsafeInto $ shiftR topic 224 :: FunctionSelector
                        usr = case maybeLitWord t2 of
                          Just w ->
                            pack $ show (unsafeInto w :: Addr)
                          Nothing  ->
                            "<symbolic>"
                      in
                        case Map.lookup sig dapp.abiMap of
                          Just m ->
                            lognote m.methodSignature usr
                          Nothing ->
                            logn
                    _ ->
                      logn
            Nothing ->
              logn

    ErrorTrace e ->
      case e of
        Revert out ->
          "\x1b[91merror\x1b[0m " <> "Revert " <> showError out <> pos
        _ ->
          "\x1b[91merror\x1b[0m " <> pack (show e) <> pos

    ReturnTrace out (CallContext _ _ _ _ _ (Just abi) _ _ _) ->
      "← " <>
        case Map.lookup (unsafeInto abi) fullAbiMap of
          Just m  ->
            case unzip m.output of
              ([], []) ->
                formatSBinary out
              (_, ts) ->
                showValues ts out
          Nothing ->
            formatSBinary out
    ReturnTrace out (CallContext {}) ->
      "← " <> formatSBinary out
    ReturnTrace out (CreationContext {}) ->
      let l = Expr.bufLength out
      in "← " <> formatExpr l <> " bytes of code"
    EntryTrace t ->
      t
    FrameTrace (CreationContext addr (Lit hash) _ _ ) -> -- FIXME: irrefutable pattern
      "create "
      <> maybeContractName (preview (ix hash % _2) dapp.solcByHash)
      <> "@" <> pack (show addr)
      <> pos
    FrameTrace (CreationContext addr _ _ _ ) ->
      "create "
      <> "<unknown contract>"
      <> "@" <> pack (show addr)
      <> pos
    FrameTrace (CallContext target context _ _ hash abi calldata _ _) ->
      let calltype = if target == context
                     then "call "
                     else "delegatecall "
          hash' = fromJust $ maybeLitWord hash
      in case preview (ix hash' % _2) dapp.solcByHash of
        Nothing ->
          calltype
            <> case target of
                 LitAddr 0x7109709ECfa91a80626fF3989D68f67F5b1DD12D -> "HEVM"
                 _ -> pack (show target)
            <> pack "::"
            <> case Map.lookup (unsafeInto (fromMaybe 0x00 abi)) fullAbiMap of
                 Just m  ->
                   "\x1b[1m"
                   <> m.name
                   <> "\x1b[0m"
                   <> showCall (catMaybes (getAbiTypes m.methodSignature)) calldata
                 Nothing ->
                   formatSBinary calldata
            <> pos

        Just solc ->
          calltype
            <> "\x1b[1m"
            <> contractNamePart solc.contractName
            <> "::"
            <> maybe "[fallback function]"
                 (fromMaybe "[unknown method]" . maybeAbiName solc)
                 abi
            <> maybe ("(" <> formatSBinary calldata <> ")")
                 (\x -> showCall (catMaybes x) calldata)
                 (abi >>= fmap getAbiTypes . maybeAbiName solc)
            <> "\x1b[0m"
            <> pos

getAbiTypes :: Text -> [Maybe AbiType]
getAbiTypes abi = map (parseTypeName mempty) types
  where
    types =
      filter (/= "") $
        splitOn "," (dropEnd 1 (last (splitOn "(" abi)))

maybeContractName :: Maybe SolcContract -> Text
maybeContractName =
  maybe "<unknown contract>" (contractNamePart . (.contractName))

maybeContractName' :: Maybe SolcContract -> Text
maybeContractName' =
  maybe "" (contractNamePart . (.contractName))

maybeAbiName :: SolcContract -> W256 -> Maybe Text
maybeAbiName solc abi = Map.lookup (unsafeInto abi) solc.abiMap <&> (.methodSignature)

contractNamePart :: Text -> Text
contractNamePart x = T.split (== ':') x !! 1

contractPathPart :: Text -> Text
contractPathPart x = T.split (== ':') x !! 0

prettyError :: EvmError -> String
prettyError = \case
  IllegalOverflow -> "Illegal overflow"
  SelfDestruction -> "Self destruct"
  StackLimitExceeded -> "Stack limit exceeded"
  InvalidMemoryAccess -> "Invalid memory access"
  BadJumpDestination -> "Bad jump destination"
  StackUnderrun -> "Stack underrun"
  BalanceTooLow a b -> "Balance too low. value: " <> show a <> " balance: " <> show b
  UnrecognizedOpcode a -> "Unrecognized opcode: " <> show a
  Revert (ConcreteBuf msg) -> "Revert: " <> (T.unpack $ formatBinary msg)
  Revert _ -> "Revert: <symbolic>"
  OutOfGas a b -> "Out of gas: have: " <> show a <> " need: " <> show b
  StateChangeWhileStatic -> "State change while static"
  CallDepthLimitReached -> "Call depth limit reached"
  MaxCodeSizeExceeded a b -> "Max code size exceeded: max: " <> show a <> " actual: " <> show b
  MaxInitCodeSizeExceeded a b -> "Max init code size exceeded: max: " <> show a <> " actual: " <> show b
  InvalidFormat -> "Invalid Format"
  PrecompileFailure -> "Precompile failure"
  ReturnDataOutOfBounds -> "Return data out of bounds"
  NonceOverflow -> "Nonce overflow"
  BadCheatCode a -> "Bad cheat code: sig: " <> show a

prettyvmresult :: Expr End -> String
prettyvmresult (Failure _ _ (Revert (ConcreteBuf ""))) = "Revert"
prettyvmresult (Success _ _ (ConcreteBuf msg) _) =
  if BS.null msg
  then "Stop"
  else "Return: " <> show (ByteStringS msg)
prettyvmresult (Success _ _ _ _) =
  "Return: <symbolic>"
prettyvmresult (Failure _ _ err) = prettyError err
prettyvmresult (Partial _ _ p) = T.unpack $ formatPartial p
prettyvmresult r = internalError $ "Invalid result: " <> show r

indent :: Int -> Text -> Text
indent n = rstrip . T.unlines . fmap (T.replicate n (T.pack [' ']) <>) . T.lines

rstrip :: Text -> Text
rstrip = T.reverse . T.dropWhile (=='\n') . T.reverse

formatError :: EvmError -> Text
formatError = \case
  Revert buf -> T.unlines
    [ "(Revert"
    , indent 2 $ formatExpr buf
    , ")"
    ]
  e -> T.pack $ show e

formatPartial :: PartialExec -> Text
formatPartial = \case
  (UnexpectedSymbolicArg pc msg args) -> T.unlines
    [ "Unexpected Symbolic Arguments to Opcode"
    , indent 2 $ T.unlines
      [ "msg: " <> T.pack (show msg)
      , "program counter: " <> T.pack (show pc)
      , "arguments: "
      , indent 2 $ T.unlines . fmap formatSomeExpr $ args
      ]
    ]
  MaxIterationsReached pc addr -> T.pack $ "Max Iterations Reached in contract: " <> show addr <> " pc: " <> show pc

formatSomeExpr :: SomeExpr -> Text
formatSomeExpr (SomeExpr e) = formatExpr e

formatExpr :: Expr a -> Text
formatExpr = go
  where
    go :: Expr a -> Text
    go = \case
      Lit w -> T.pack $ show w
      LitByte w -> T.pack $ show w

      ITE c t f -> rstrip . T.unlines $
        [ "(ITE (" <> formatExpr c <> ")"
        , indent 2 (formatExpr t)
        , indent 2 (formatExpr f)
        , ")"]
      Success asserts _ buf store -> T.unlines
        [ "(Return"
        , indent 2 $ T.unlines
          [ "Data:"
          , indent 2 $ formatExpr buf
          , ""
          , "Store:"
          , indent 2 $ T.unlines (fmap (\(a,s) -> (formatExpr a) <> " : " <> (formatExpr s)) (Map.toList store))
          , "Assertions:"
          , indent 2 $ T.pack $ show asserts
          ]
        , ")"
        ]
      Failure asserts _ err -> T.unlines
        [ "(Failure"
        , indent 2 $ T.unlines
          [ "Error:"
          , indent 2 $ formatError err
          , "Assertions:"
          , indent 2 $ T.pack $ show asserts
          ]
        , ")"
        ]

      IndexWord idx val -> T.unlines
        [ "(IndexWord"
        , indent 2 $ T.unlines
          [ "idx:"
          , indent 2 $ formatExpr idx
          , "val: "
          , indent 2 $ formatExpr val
          ]
        , ")"
        ]
      ReadWord idx buf -> T.unlines
        [ "(ReadWord"
        , indent 2 $ T.unlines
          [ "idx:"
          , indent 2 $ formatExpr idx
          , "buf: "
          , indent 2 $ formatExpr buf
          ]
        , ")"
        ]

      And a b -> T.unlines
        [ "(And"
        , indent 2 $ T.unlines
          [ formatExpr a
          , formatExpr b
          ]
        , ")"
        ]

      -- Stores
      SLoad slot store -> T.unlines
        [ "(SLoad"
        , indent 2 $ T.unlines
          [ "slot:"
          , indent 2 $ formatExpr slot
          , "store:"
          , indent 2 $ formatExpr store
          ]
        , ")"
        ]
      SStore slot val prev -> T.unlines
        [ "(SStore"
        , indent 2 $ T.unlines
          [ "slot:"
          , indent 2 $ formatExpr slot
          , "val:"
          , indent 2 $ formatExpr val
          ]
        , ")"
        , formatExpr prev
        ]
      ConcreteStore s -> T.unlines
        [ "(ConcreteStore"
        , indent 2 $ T.unlines
          [ "vals:"
          , indent 2 $ T.unlines $ fmap (T.pack . show) $ Map.toList s
          ]
        , ")"
        ]

      -- Buffers

      CopySlice srcOff dstOff size src dst -> T.unlines
        [ "(CopySlice"
        , indent 2 $ T.unlines
          [ "srcOffset: " <> formatExpr srcOff
          , "dstOffset: " <> formatExpr dstOff
          , "size:      " <> formatExpr size
          , "src:"
          , indent 2 $ formatExpr src
          ]
        , ")"
        , formatExpr dst
        ]
      WriteWord idx val buf -> T.unlines
        [ "(WriteWord"
        , indent 2 $ T.unlines
          [ "idx:"
          , indent 2 $ formatExpr idx
          , "val:"
          , indent 2 $ formatExpr val
          ]
        , ")"
        , formatExpr buf
        ]
      WriteByte idx val buf -> T.unlines
        [ "(WriteByte"
        , indent 2 $ T.unlines
          [ "idx: " <> formatExpr idx
          , "val: " <> formatExpr val
          ]
        , ")"
        , formatExpr buf
        ]
      ConcreteBuf bs -> case bs of
        "" -> "(ConcreteBuf \"\")"
        _ -> T.unlines
          [ "(ConcreteBuf"
          , indent 2 $ T.pack $ prettyHex 0 bs
          , ")"
          ]


      -- Hashes
      Keccak b -> T.unlines
       [ "(Keccak"
       , indent 2 $ formatExpr b
       , ")"
       ]

      a -> T.pack $ show a

strip0x :: ByteString -> ByteString
strip0x bs = if "0x" `Char8.isPrefixOf` bs then Char8.drop 2 bs else bs

strip0x' :: String -> String
strip0x' s = if "0x" `isPrefixOf` s then drop 2 s else s

hexByteString :: String -> ByteString -> ByteString
hexByteString msg bs =
  case BS16.decodeBase16 bs of
    Right x -> x
    _ -> internalError $ "invalid hex bytestring for " ++ msg

hexText :: Text -> ByteString
hexText t =
  case BS16.decodeBase16 (T.encodeUtf8 (T.drop 2 t)) of
    Right x -> x
    _ -> internalError $ "invalid hex bytestring " ++ show t

bsToHex :: ByteString -> String
bsToHex bs = concatMap (paddedShowHex 2) (BS.unpack bs)

<|MERGE_RESOLUTION|>--- conflicted
+++ resolved
@@ -33,7 +33,7 @@
   ) where
 
 import EVM.Types
-import EVM (traceForest, traceForest', traceContext)
+import EVM (traceForest, traceForest', traceContext, cheatCode)
 import EVM.ABI (getAbiSeq, parseTypeName, AbiValue(..), AbiType(..), SolError(..), Indexed(..), Event(..))
 import EVM.Dapp (DappContext(..), DappInfo(..), showTraceLocation)
 import EVM.Expr qualified as Expr
@@ -63,17 +63,14 @@
 import Numeric (showHex)
 import Data.ByteString.Char8 qualified as Char8
 import Data.ByteString.Base16 qualified as BS16
-import Witch (into, unsafeInto)
+import Witch (into, unsafeInto, tryFrom)
 
 data Signedness = Signed | Unsigned
   deriving (Show)
 
 showDec :: Signedness -> W256 -> Text
 showDec signed (W256 w)
-<<<<<<< HEAD
-=======
-  | i == into cheatCode = "<hevm cheat address>"
->>>>>>> 211fff90
+  | Right i' <- tryFrom i, LitAddr i' == cheatCode = "<hevm cheat address>"
   | (i :: Integer) == 2 ^ (256 :: Integer) - 1 = "MAX_UINT256"
   | otherwise = T.pack (show (i :: Integer))
   where
