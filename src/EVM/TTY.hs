--- conflicted
+++ resolved
@@ -54,7 +54,6 @@
 import System.Console.Haskeline qualified as Readline
 import Paths_hevm qualified as Paths
 import Text.Wrap
-import Witch (into)
 
 data Name
   = AbiPane
@@ -864,11 +863,7 @@
 drawStackPane :: UiVmState -> UiWidget
 drawStackPane ui =
   let
-<<<<<<< HEAD
-    gasText = showWordExact (toInteger ui.vm.state.gas)
-=======
-    gasText = showWordExact (into ui.vm.state.gas)
->>>>>>> 211fff90
+    gasText = showWordExact ui.vm.state.gas
     labelText = txt ("Gas available: " <> gasText <> "; stack:")
     stackList = list StackPane (Vec.fromList $ zip [(1 :: Int)..] (simplify <$> ui.vm.state.stack)) 2
   in hBorderWithLabel labelText <=>
@@ -982,11 +977,7 @@
         Nothing -> mempty
         Just x ->
           fromMaybe
-<<<<<<< HEAD
-            mempty
-=======
             (internalError "unable to find line for source map")
->>>>>>> 211fff90
             (preview (
               ix x.file
               % to (Vec.imap (,)))
