-- Main file of the hevm CLI program

{-# Language CPP #-}
{-# Language DataKinds #-}
{-# Language StandaloneDeriving #-}
{-# Language DeriveAnyClass #-}
{-# Language FlexibleInstances #-}
{-# Language DeriveGeneric #-}
{-# Language GADTs #-}
{-# Language LambdaCase #-}
{-# Language OverloadedStrings #-}
{-# Language TypeOperators #-}
{-# Language RecordWildCards #-}

module Main where

import EVM (StorageModel(..))
import EVM.Dev (analyzeDai, dumpQueries, analyzeVat)
import qualified EVM
import EVM.Concrete (createAddress)
import qualified EVM.FeeSchedule as FeeSchedule
import qualified EVM.Fetch
import qualified EVM.Flatten
import qualified EVM.Stepper

#if MIN_VERSION_aeson(1, 0, 0)
import qualified EVM.VMTest as VMTest
#endif

import EVM.SymExec
import EVM.Debug
import EVM.ABI
import qualified EVM.Expr as Expr
import EVM.SMT
import EVM.Solidity
import EVM.Expr (litAddr)
import EVM.Types hiding (word)
--import EVM.UnitTest (UnitTestOptions, coverageReport, coverageForUnitTestContract)
--import EVM.UnitTest (runUnitTestContract)
--import EVM.UnitTest (getParametersFromEnvironmentVariables, testNumber)
import EVM.Dapp (findUnitTests, dappInfo, DappInfo, emptyDapp)
--import EVM.Format (showTraceTree, showTree', renderTree, showBranchInfoWithAbi, showLeafInfo)
import EVM.RLP (rlpdecode)
import qualified EVM.Patricia as Patricia
import Data.Map (Map)

import qualified EVM.Facts     as Facts
import qualified EVM.Facts.Git as Git
import qualified EVM.UnitTest

import GHC.IO.Encoding
import GHC.Stack
import Control.Concurrent.Async   (async, waitCatch)
import Control.Lens hiding (pre, passing)
import Control.Monad              (void, when, forM_, unless)
import Control.Monad.State.Strict (execStateT, liftIO)
import Data.ByteString            (ByteString)
import Data.List                  (intercalate, isSuffixOf)
import Data.Tree
import Data.Text                  (unpack, pack)
import Data.Text.Encoding         (encodeUtf8)
import Data.Text.IO               (hPutStr)
import Data.Maybe                 (fromMaybe, fromJust)
import Data.Version               (showVersion)
import Data.DoubleWord            (Word256)
import Data.SBV hiding (Word, solver, verbose, name)
import Data.SBV.Control hiding (Version, timeout, create)
import System.IO                  (hFlush, stdout, stderr)
import System.Directory           (withCurrentDirectory, listDirectory)
import System.Exit                (exitFailure, exitWith, ExitCode(..))
import System.Environment         (setEnv)
import System.Process             (callProcess)
import qualified Data.Aeson        as JSON
import qualified Data.Aeson.Types  as JSON
import Data.Aeson (FromJSON (..), (.:))
import Data.Aeson.Lens hiding (values)
import qualified Data.Vector as V
import qualified Data.ByteString.Lazy  as Lazy

import qualified Data.SBV               as SBV
import qualified Data.ByteString        as ByteString
import qualified Data.ByteString.Char8  as Char8
import qualified Data.ByteString.Lazy   as LazyByteString
import qualified Data.Map               as Map
import qualified Data.Text              as Text
import qualified System.Timeout         as Timeout

import qualified Paths_hevm      as Paths

import Options.Generic as Options

-- This record defines the program's command-line options
-- automatically via the `optparse-generic` package.
data Command w
  = Symbolic -- Symbolically explore an abstract program, or specialized with specified env & calldata
  -- vm opts
      { code          :: w ::: Maybe ByteString <?> "Program bytecode"
      , calldata      :: w ::: Maybe ByteString <?> "Tx: calldata"
      , address       :: w ::: Maybe Addr       <?> "Tx: address"
      , caller        :: w ::: Maybe Addr       <?> "Tx: caller"
      , origin        :: w ::: Maybe Addr       <?> "Tx: origin"
      , coinbase      :: w ::: Maybe Addr       <?> "Block: coinbase"
      , value         :: w ::: Maybe W256       <?> "Tx: Eth amount"
      , nonce         :: w ::: Maybe W256       <?> "Nonce of origin"
      , gas           :: w ::: Maybe W256       <?> "Tx: gas amount"
      , number        :: w ::: Maybe W256       <?> "Block: number"
      , timestamp     :: w ::: Maybe W256       <?> "Block: timestamp"
      , basefee       :: w ::: Maybe W256       <?> "Block: base fee"
      , priorityFee   :: w ::: Maybe W256       <?> "Tx: priority fee"
      , gaslimit      :: w ::: Maybe W256       <?> "Tx: gas limit"
      , gasprice      :: w ::: Maybe W256       <?> "Tx: gas price"
      , create        :: w ::: Bool             <?> "Tx: creation"
      , maxcodesize   :: w ::: Maybe W256       <?> "Block: max code size"
      , difficulty    :: w ::: Maybe W256       <?> "Block: difficulty"
      , chainid       :: w ::: Maybe W256       <?> "Env: chainId"
  -- remote state opts
      , rpc           :: w ::: Maybe URL        <?> "Fetch state from a remote node"
      , block         :: w ::: Maybe W256       <?> "Block state is be fetched from"
      , state         :: w ::: Maybe String     <?> "Path to state repository"
      , cache         :: w ::: Maybe String     <?> "Path to rpc cache repository"

  -- symbolic execution opts
      , jsonFile      :: w ::: Maybe String       <?> "Filename or path to dapp build output (default: out/*.solc.json)"
      , dappRoot      :: w ::: Maybe String       <?> "Path to dapp project root directory (default: . )"
      , storageModel  :: w ::: Maybe StorageModel <?> "Select storage model: ConcreteS, SymbolicS (default) or InitialS"
      , sig           :: w ::: Maybe Text         <?> "Signature of types to decode / encode"
      , arg           :: w ::: [String]           <?> "Values to encode"
      , debug         :: w ::: Bool               <?> "Run interactively"
      , getModels     :: w ::: Bool               <?> "Print example testcase for each execution path"
      , showTree      :: w ::: Bool               <?> "Print branches explored in tree view"
      , smttimeout    :: w ::: Maybe Integer      <?> "Timeout given to SMT solver in milliseconds (default: 60000)"
      , maxIterations :: w ::: Maybe Integer      <?> "Number of times we may revisit a particular branching point"
      , solver        :: w ::: Maybe Text         <?> "Used SMT solver: z3 (default) or cvc4"
      , smtdebug      :: w ::: Bool               <?> "Print smt queries sent to the solver"
      , assertions    :: w ::: Maybe [Word256]    <?> "Comma seperated list of solc panic codes to check for (default: everything except arithmetic overflow)"
      , askSmtIterations :: w ::: Maybe Integer   <?> "Number of times we may revisit a particular branching point before we consult the smt solver to check reachability (default: 5)"
      }
  | Equivalence -- prove equivalence between two programs
      { codeA         :: w ::: ByteString       <?> "Bytecode of the first program"
      , codeB         :: w ::: ByteString       <?> "Bytecode of the second program"
      , sig           :: w ::: Maybe Text       <?> "Signature of types to decode / encode"
      , smttimeout    :: w ::: Maybe Integer    <?> "Timeout given to SMT solver in milliseconds (default: 60000)"
      , maxIterations :: w ::: Maybe Integer    <?> "Number of times we may revisit a particular branching point"
      , solver        :: w ::: Maybe Text       <?> "Used SMT solver: z3 (default) or cvc4"
      , smtoutput     :: w ::: Bool             <?> "Print verbose smt output"
      , smtdebug      :: w ::: Bool             <?> "Print smt queries sent to the solver"
      , askSmtIterations :: w ::: Maybe Integer <?> "Number of times we may revisit a particular branching point before we consult the smt solver to check reachability (default: 5)"
      }
  | Exec -- Execute a given program with specified env & calldata
      { code        :: w ::: Maybe ByteString <?> "Program bytecode"
      , calldata    :: w ::: Maybe ByteString <?> "Tx: calldata"
      , address     :: w ::: Maybe Addr       <?> "Tx: address"
      , caller      :: w ::: Maybe Addr       <?> "Tx: caller"
      , origin      :: w ::: Maybe Addr       <?> "Tx: origin"
      , coinbase    :: w ::: Maybe Addr       <?> "Block: coinbase"
      , value       :: w ::: Maybe W256       <?> "Tx: Eth amount"
      , nonce       :: w ::: Maybe W256       <?> "Nonce of origin"
      , gas         :: w ::: Maybe W256       <?> "Tx: gas amount"
      , number      :: w ::: Maybe W256       <?> "Block: number"
      , timestamp   :: w ::: Maybe W256       <?> "Block: timestamp"
      , basefee     :: w ::: Maybe W256       <?> "Block: base fee"
      , priorityFee :: w ::: Maybe W256       <?> "Tx: priority fee"
      , gaslimit    :: w ::: Maybe W256       <?> "Tx: gas limit"
      , gasprice    :: w ::: Maybe W256       <?> "Tx: gas price"
      , create      :: w ::: Bool             <?> "Tx: creation"
      , maxcodesize :: w ::: Maybe W256       <?> "Block: max code size"
      , difficulty  :: w ::: Maybe W256       <?> "Block: difficulty"
      , chainid     :: w ::: Maybe W256       <?> "Env: chainId"
      , debug       :: w ::: Bool             <?> "Run interactively"
      , jsontrace   :: w ::: Bool             <?> "Print json trace output at every step"
      , trace       :: w ::: Bool             <?> "Dump trace"
      , state       :: w ::: Maybe String     <?> "Path to state repository"
      , cache       :: w ::: Maybe String     <?> "Path to rpc cache repository"
      , rpc         :: w ::: Maybe URL        <?> "Fetch state from a remote node"
      , block       :: w ::: Maybe W256       <?> "Block state is be fetched from"
      , jsonFile    :: w ::: Maybe String     <?> "Filename or path to dapp build output (default: out/*.solc.json)"
      , dappRoot    :: w ::: Maybe String     <?> "Path to dapp project root directory (default: . )"
      }
  | DappTest -- Run DSTest unit tests
      { jsonFile      :: w ::: Maybe String             <?> "Filename or path to dapp build output (default: out/*.solc.json)"
      , dappRoot      :: w ::: Maybe String             <?> "Path to dapp project root directory (default: . )"
      , debug         :: w ::: Bool                     <?> "Run interactively"
      , jsontrace     :: w ::: Bool                     <?> "Print json trace output at every step"
      , fuzzRuns      :: w ::: Maybe Int                <?> "Number of times to run fuzz tests"
      , depth         :: w ::: Maybe Int                <?> "Number of transactions to explore"
      , replay        :: w ::: Maybe (Text, ByteString) <?> "Custom fuzz case to run/debug"
      , rpc           :: w ::: Maybe URL                <?> "Fetch state from a remote node"
      , verbose       :: w ::: Maybe Int                <?> "Append call trace: {1} failures {2} all"
      , coverage      :: w ::: Bool                     <?> "Coverage analysis"
      , state         :: w ::: Maybe String             <?> "Path to state repository"
      , cache         :: w ::: Maybe String             <?> "Path to rpc cache repository"
      , match         :: w ::: Maybe String             <?> "Test case filter - only run methods matching regex"
      , covMatch      :: w ::: Maybe String             <?> "Coverage filter - only print coverage for files matching regex"
      , solver        :: w ::: Maybe Text               <?> "Used SMT solver: z3 (default) or cvc4"
      , smtdebug      :: w ::: Bool                     <?> "Print smt queries sent to the solver"
      , ffi           :: w ::: Bool                     <?> "Allow the usage of the hevm.ffi() cheatcode (WARNING: this allows test authors to execute arbitrary code on your machine)"
      , smttimeout    :: w ::: Maybe Integer            <?> "Timeout given to SMT solver in milliseconds (default: 60000)"
      , maxIterations :: w ::: Maybe Integer            <?> "Number of times we may revisit a particular branching point"
      , askSmtIterations :: w ::: Maybe Integer         <?> "Number of times we may revisit a particular branching point before we consult the smt solver to check reachability (default: 5)"
      }
  | BcTest -- Run an Ethereum Blockchain/GeneralState test
      { file      :: w ::: String    <?> "Path to .json test file"
      , test      :: w ::: [String]  <?> "Test case filter - only run specified test method(s)"
      , debug     :: w ::: Bool      <?> "Run interactively"
      , jsontrace :: w ::: Bool      <?> "Print json trace output at every step"
      , diff      :: w ::: Bool      <?> "Print expected vs. actual state on failure"
      , timeout   :: w ::: Maybe Int <?> "Execution timeout (default: 10 sec.)"
      }
  | Compliance -- Run Ethereum Blockchain compliance report
      { tests   :: w ::: String       <?> "Path to Ethereum Tests directory"
      , group   :: w ::: Maybe String <?> "Report group to run: VM or Blockchain (default: Blockchain)"
      , match   :: w ::: Maybe String <?> "Test case filter - only run methods matching regex"
      , skip    :: w ::: Maybe String <?> "Test case filter - skip tests containing string"
      , html    :: w ::: Bool         <?> "Output html report"
      , timeout :: w ::: Maybe Int    <?> "Execution timeout (default: 10 sec.)"
      }
  | Flatten -- Concat all dependencies for a given source file
    { sourceFile :: w ::: String       <?> "Path to solidity source file e.g. src/contract.sol"
    , jsonFile   :: w ::: Maybe String <?> "Filename or path to dapp build output (default: out/*.solc.json)"
    , dappRoot   :: w ::: Maybe String <?> "Path to dapp project root directory (default: . )"
    }
  | Emacs
  | Version
  | Rlp  -- RLP decode a string and print the result
  { decode :: w ::: ByteString <?> "RLP encoded hexstring"
  }
  | Abiencode
  { abi  :: w ::: Maybe String <?> "Signature of types to decode / encode"
  , arg  :: w ::: [String]     <?> "Values to encode"
  }
  | MerkleTest -- Insert a set of key values and check against the given root
  { file :: w ::: String <?> "Path to .json test file"
  }
  | StripMetadata -- Remove metadata from contract bytecode
  { code        :: w ::: Maybe ByteString       <?> "Program bytecode"
  }

  deriving (Options.Generic)

type URL = Text


-- For some reason haskell can't derive a
-- parseField instance for (Text, ByteString)
instance Options.ParseField (Text, ByteString)

deriving instance Options.ParseField Word256
deriving instance Options.ParseField [Word256]

instance Options.ParseRecord (Command Options.Wrapped) where
  parseRecord =
    Options.parseRecordWithModifiers Options.lispCaseModifiers

optsMode :: Command Options.Unwrapped -> Mode
optsMode x = if debug x then Debug else if jsontrace x then JsonTrace else Run

applyCache :: (Maybe String, Maybe String) -> IO (EVM.VM -> EVM.VM)
applyCache (state, cache) =
  let applyState = flip Facts.apply
      applyCache' = flip Facts.applyCache
  in case (state, cache) of
    (Nothing, Nothing) -> do
      pure id
    (Nothing, Just cachePath) -> do
      facts <- Git.loadFacts (Git.RepoAt cachePath)
      pure $ applyCache' facts
    (Just statePath, Nothing) -> do
      facts <- Git.loadFacts (Git.RepoAt statePath)
      pure $ applyState facts
    (Just statePath, Just cachePath) -> do
      cacheFacts <- Git.loadFacts (Git.RepoAt cachePath)
      stateFacts <- Git.loadFacts (Git.RepoAt statePath)
      pure $ (applyState stateFacts) . (applyCache' cacheFacts)

  {-
unitTestOptions :: Command Options.Unwrapped -> String -> Query UnitTestOptions
unitTestOptions cmd testFile = do
  let root = fromMaybe "." (dappRoot cmd)
  srcInfo <- liftIO $ readSolc testFile >>= \case
    Nothing -> error "Could not read .sol.json file"
    Just (contractMap, sourceCache) ->
      pure $ dappInfo root contractMap sourceCache

  vmModifier <- liftIO $ applyCache (state cmd, cache cmd)

  params <- liftIO $ getParametersFromEnvironmentVariables (rpc cmd)
  state <- queryState

  let
    testn = testNumber params
    block' = if 0 == testn
       then EVM.Fetch.Latest
       else EVM.Fetch.BlockNumber testn

  pure EVM.UnitTest.UnitTestOptions
    { EVM.UnitTest.oracle =
        case rpc cmd of
         Just url -> EVM.Fetch.oracle (Just state) (Just (block', url)) True
         Nothing  -> EVM.Fetch.oracle (Just state) Nothing True
    , EVM.UnitTest.maxIter = maxIterations cmd
    , EVM.UnitTest.askSmtIters = askSmtIterations cmd
    , EVM.UnitTest.smtTimeout = smttimeout cmd
    , EVM.UnitTest.solver = solver cmd
    , EVM.UnitTest.covMatch = pack <$> covMatch cmd
    , EVM.UnitTest.smtState = Just state
    , EVM.UnitTest.verbose = verbose cmd
    , EVM.UnitTest.match = pack $ fromMaybe ".*" (match cmd)
    , EVM.UnitTest.maxDepth = depth cmd
    , EVM.UnitTest.fuzzRuns = fromMaybe 100 (fuzzRuns cmd)
    , EVM.UnitTest.replay = do
        arg' <- replay cmd
        return (fst arg', LazyByteString.fromStrict (hexByteString "--replay" $ strip0x $ snd arg'))
    , EVM.UnitTest.vmModifier = vmModifier
    , EVM.UnitTest.testParams = params
    , EVM.UnitTest.dapp = srcInfo
    , EVM.UnitTest.ffiAllowed = ffi cmd
    }
  -}

main :: IO ()
main = do
  cmd <- Options.unwrapRecord "hevm -- Ethereum evaluator"
  let
    root = fromMaybe "." (dappRoot cmd)
  case cmd of
    Version {} -> putStrLn (showVersion Paths.version)
    Symbolic {} -> withCurrentDirectory root $ assert cmd
    Equivalence {} -> equivalence cmd
    Exec {} ->
      launchExec cmd
    Abiencode {} ->
      print . ByteStringS $ abiencode (abi cmd) (arg cmd)
    BcTest {} ->
      launchTest cmd
    DappTest {} -> undefined
      {-
      withCurrentDirectory root $ do
        testFile <- findJsonFile (jsonFile cmd)
        runSMTWithTimeOut (solver cmd) (smttimeout cmd) (smtdebug cmd) $ query $ do
          testOpts <- unitTestOptions cmd testFile
          case (coverage cmd, optsMode cmd) of
            (False, Run) -> dappTest testOpts testFile (cache cmd)
            --(False, Debug) -> liftIO $ EVM.TTY.main testOpts root testFile
            (False, JsonTrace) -> error "json traces not implemented for dappTest"
            (True, _) -> liftIO $ dappCoverage testOpts (optsMode cmd) testFile
          -}
    Compliance {} ->
      case (group cmd) of
        Just "Blockchain" -> launchScript "/run-blockchain-tests" cmd
        Just "VM" -> launchScript "/run-consensus-tests" cmd
        _ -> launchScript "/run-blockchain-tests" cmd
    Flatten {} ->
      withCurrentDirectory root $ do
        theJson <- findJsonFile (jsonFile cmd)
        readSolc theJson >>=
          \case
            Just (contractMap, cache) -> do
              let dapp = dappInfo "." contractMap cache
              EVM.Flatten.flatten dapp (pack (sourceFile cmd))
            Nothing ->
              error ("Failed to read Solidity JSON for `" ++ theJson ++ "'")
    Rlp {} ->
      case rlpdecode $ hexByteString "--decode" $ strip0x $ decode cmd of
        Nothing -> error "Malformed RLP string"
        Just c -> print c
    MerkleTest {} -> merkleTest cmd
    StripMetadata {} -> print .
      ByteStringS . stripBytecodeMetadata . hexByteString "bytecode" . strip0x $ fromJust $ code cmd

launchScript :: String -> Command Options.Unwrapped -> IO ()
launchScript script cmd =
  withCurrentDirectory (tests cmd) $ do
    dataDir <- Paths.getDataDir
    callProcess "bash"
      [ dataDir ++ script
      , "."
      , show (html cmd)
      , fromMaybe "" (match cmd)
      , fromMaybe "" (skip cmd)
      , show $ fromMaybe 10 (timeout cmd)
      ]

findJsonFile :: Maybe String -> IO String
findJsonFile (Just s) = pure s
findJsonFile Nothing = do
  outFiles <- listDirectory "out"
  case filter (isSuffixOf ".sol.json") outFiles of
    [x] -> pure ("out/" ++ x)
    [] ->
      error $ concat
        [ "No `*.sol.json' file found in `./out'.\n"
        , "Maybe you need to run `dapp build'.\n"
        , "You can specify a file with `--json-file'."
        ]
    xs ->
      error $ concat
        [ "Multiple `*.sol.json' files found in `./out'.\n"
        , "Specify one using `--json-file'.\n"
        , "Files found: "
        , intercalate ", " xs
        ]

  {-
dappTest :: UnitTestOptions -> String -> Maybe String -> Query ()
dappTest opts solcFile cache = do
  out <- liftIO $ readSolc solcFile
  case out of
    Just (contractMap, _) -> do
      let unitTests = findUnitTests (EVM.UnitTest.match opts) $ Map.elems contractMap
      results <- concatMapM (runUnitTestContract opts contractMap) unitTests
      let (passing, vms) = unzip results
      case cache of
        Nothing ->
          pure ()
        Just path ->
          -- merge all of the post-vm caches and save into the state
          let
            cache' = mconcat [view EVM.cache vm | vm <- vms]
          in
            liftIO $ Git.saveFacts (Git.RepoAt path) (Facts.cacheFacts cache')

      liftIO $ unless (and passing) exitFailure
    Nothing ->
      error ("Failed to read Solidity JSON for `" ++ solcFile ++ "'")
  -}

equivalence :: Command Options.Unwrapped -> IO ()
equivalence cmd = undefined
  {-
  do let bytecodeA = hexByteString "--code" . strip0x $ codeA cmd
         bytecodeB = hexByteString "--code" . strip0x $ codeB cmd
     maybeSignature <- case sig cmd of
       Nothing -> return Nothing
       Just sig' -> do method' <- functionAbi sig'
                       return $ Just (view methodSignature method', snd <$> view methodInputs method')

     void . runSMTWithTimeOut (solver cmd) (smttimeout cmd) (smtdebug cmd) . query $
       equivalenceCheck bytecodeA bytecodeB (maxIterations cmd) (askSmtIterations cmd) maybeSignature >>= \case
         Cex vm -> do
           io $ putStrLn "Not equal!"
           io $ putStrLn "Counterexample:"
           showCounterexample vm maybeSignature
           io exitFailure
         Qed (postAs, postBs) -> io $ do
           putStrLn $ "Explored: " <> show (length postAs)
                       <> " execution paths of A and: "
                       <> show (length postBs) <> " paths of B."
           putStrLn "No discrepancies found."
         Timeout () -> io $ do
           hPutStr stderr "Solver timeout!"
           exitFailure
      -}

-- cvc4 sets timeout via a commandline option instead of smtlib `(set-option)`
runSMTWithTimeOut :: Maybe Text -> Maybe Integer -> Bool -> Symbolic a -> IO a
runSMTWithTimeOut solver maybeTimeout smtdebug symb
  | solver == Just "cvc4" = runwithcvc4
  | solver == Just "z3" = runwithz3
  | solver == Nothing = runwithz3
  | otherwise = error "Unknown solver. Currently supported solvers; z3, cvc4"
 where timeout = fromMaybe 60000 maybeTimeout
       runwithz3 = runSMTWith z3{SBV.verbose=smtdebug} $ (setTimeOut timeout) >> symb
       runwithcvc4 = do
         setEnv "SBV_CVC4_OPTIONS" ("--lang=smt --incremental --interactive --no-interactive-prompt --model-witness-value --tlimit-per=" <> show timeout)
         a <- runSMTWith cvc4{SBV.verbose=smtdebug} symb
         setEnv "SBV_CVC4_OPTIONS" ""
         return a



checkForVMErrors :: [EVM.VM] -> [String]
checkForVMErrors [] = []
checkForVMErrors (vm:vms) =
  case view EVM.result vm of
    Just (EVM.VMFailure (EVM.UnexpectedSymbolicArg pc msg _)) ->
      ("Unexpected symbolic argument at opcode: "
      <> show pc
      <> ". "
      <> msg
      ) : checkForVMErrors vms
    _ ->
      checkForVMErrors vms

getSrcInfo :: Command Options.Unwrapped -> IO DappInfo
getSrcInfo cmd =
  let root = fromMaybe "." (dappRoot cmd)
  in case (jsonFile cmd) of
    Nothing ->
      pure emptyDapp
    Just json -> readSolc json >>= \case
      Nothing ->
        pure emptyDapp
      Just (contractMap, sourceCache) ->
        pure $ dappInfo root contractMap sourceCache

-- Although it is tempting to fully abstract calldata and give any hints about
-- the nature of the signature doing so results in significant time spent in
-- consulting z3 about rather trivial matters. But with cvc4 it is quite
-- pleasant!

-- If function signatures are known, they should always be given for best results.
assert :: Command Options.Unwrapped -> IO ()
assert cmd = do
  let block'  = maybe EVM.Fetch.Latest EVM.Fetch.BlockNumber (block cmd)
      rpcinfo = (,) block' <$> rpc cmd
  preState <- symvmFromCommand cmd
  let errCodes = fromMaybe defaultPanicCodes (assertions cmd)
  withSolvers EVM.SMT.Z3 4 $ \solvers -> do
    res <- verify solvers preState (maxIterations cmd) (askSmtIterations cmd) rpcinfo (Just $ checkAssertions errCodes)
    case res of
      [Qed _] -> putStrLn "QED: No reachable property violations discovered"
      cexs -> do
        putStrLn "Discovered the following counterexamples:"
        putStrLn $ intercalate "\n" $ fmap show cexs
    {-
  srcInfo <- getSrcInfo cmd
  let block'  = maybe EVM.Fetch.Latest EVM.Fetch.BlockNumber (block cmd)
      rpcinfo = (,) block' <$> rpc cmd
  maybesig <- case sig cmd of
    Nothing ->
      return Nothing
    Just sig' -> do
      method' <- functionAbi sig'
      let typ = snd <$> view methodInputs method'
          name = view methodSignature method'
      return $ Just (name,typ)
  if debug cmd then
    runSMTWithTimeOut (solver cmd) (smttimeout cmd) (smtdebug cmd) $ query $ do
      let preState = symvmFromCommand cmd
      smtState <- queryState
      undefined
      --io $ void $ EVM.TTY.runFromVM
        --(maxIterations cmd)
        --srcInfo
        --(EVM.Fetch.oracle (Just smtState) rpcinfo True)
        --preState

  else do
    let preState = symvmFromCommand cmd
    let errCodes = fromMaybe defaultPanicCodes (assertions cmd)
    let res = verify preState (maxIterations cmd) (askSmtIterations cmd) rpcinfo (Just $ checkAssertions errCodes)
    print res
    -}
    {-
    runSMTWithTimeOut (solver cmd) (smttimeout cmd) (smtdebug cmd) $ query $ do
      preState <- symvmFromCommand cmd
      let errCodes = fromMaybe defaultPanicCodes (assertions cmd)
      verify preState (maxIterations cmd) (askSmtIterations cmd) rpcinfo (Just $ checkAssertions errCodes) >>= \case
        Cex tree -> do
          io $ putStrLn "Assertion violation found."
          showCounterexample preState maybesig
          treeShowing tree
          io $ exitWith (ExitFailure 1)
        Timeout tree -> do
          treeShowing tree
          io $ exitWith (ExitFailure 1)
        Qed tree -> do
          io $ putStrLn $ "Explored: " <> show (length tree)
                       <> " branches without assertion violations"
          treeShowing tree
          let vmErrs = checkForVMErrors $ leaves tree
          unless (null vmErrs) $ io $ do
            putStrLn $
              "However, "
              <> show (length vmErrs)
              <> " branch(es) errored while exploring:"
            print vmErrs
          -- When `--get-models` is passed, we print example vm info for each path
          when (getModels cmd) $
            forM_ (zip [(1:: Integer)..] (leaves tree)) $ \(i, postVM) -> do
              resetAssertions
              --constrain (sAnd (fst <$> view EVM.constraints postVM))
              io $ putStrLn $
                "-- Branch (" <> show i <> "/" <> show (length tree) <> ") --"
              checkSat >>= \case
                DSat _ -> error "assert: unexpected SMT result"
                Unk -> io $ do putStrLn "Timed out"
                               print $ view EVM.result postVM
                Unsat -> io $ do putStrLn "Inconsistent path conditions: dead path"
                                 print $ view EVM.result postVM
                Sat -> do
                  showCounterexample preState maybesig
                  io $ putStrLn "-- Pathconditions --"
                  --io $ print $ snd <$> view EVM.constraints postVM
                  case view EVM.result postVM of
                    Nothing ->
                      error "internal error; no EVM result"
                    Just (EVM.VMFailure (EVM.Revert "")) -> io . putStrLn $
                      "Reverted"
                    Just (EVM.VMFailure (EVM.Revert msg)) -> io . putStrLn $
                      "Reverted: " <> show (ByteStringS msg)
                    Just (EVM.VMFailure err) -> io . putStrLn $
                      "Failed: " <> show err
                    Just (EVM.VMSuccess (ConcreteBuf msg)) ->
                      if ByteString.null msg
                      then io $ putStrLn
                        "Stopped"
                      else io $ putStrLn $
                        "Returned: " <> show (ByteStringS msg)
                    Just (EVM.VMSuccess (msg)) -> do
                      out <- mapM (getValue.fromSized) msg
                      io . putStrLn $
                        "Returned: " <> show (ByteStringS (ByteString.pack out))
                        -}

  {-
dappCoverage :: UnitTestOptions -> Mode -> String -> IO ()
dappCoverage opts _ solcFile =
  readSolc solcFile >>=
    \case
      Just (contractMap, sourceCache) -> do
        let unitTests = findUnitTests (EVM.UnitTest.match opts) $ Map.elems contractMap
        covs <- mconcat <$> mapM
          (coverageForUnitTestContract opts contractMap sourceCache) unitTests
        let
          dapp = dappInfo "." contractMap sourceCache
          f (k, vs) = do
            when (shouldPrintCoverage (EVM.UnitTest.covMatch opts) k) $ do
              putStr ("\x1b[0m" ++ "————— hevm coverage for ") -- Prefixed with color reset
              putStrLn (unpack k ++ " —————")
              putStrLn ""
              forM_ vs $ \(n, bs) -> do
                case ByteString.find (\x -> x /= 0x9 && x /= 0x20 && x /= 0x7d) bs of
                  Nothing -> putStr "\x1b[38;5;240m" -- Gray (Coverage status isn't relevant)
                  Just _ ->
                    case n of
                      -1 -> putStr "\x1b[38;5;240m" -- Gray (Coverage status isn't relevant)
                      0  -> putStr "\x1b[31m" -- Red (Uncovered)
                      _  -> putStr "\x1b[32m" -- Green (Covered)
                Char8.putStrLn bs
              putStrLn ""
        mapM_ f (Map.toList (coverageReport dapp covs))
      Nothing ->
        error ("Failed to read Solidity JSON for `" ++ solcFile ++ "'")
    -}

shouldPrintCoverage :: Maybe Text -> Text -> Bool
shouldPrintCoverage (Just covMatch) file = regexMatches covMatch file
shouldPrintCoverage Nothing file = not (isTestOrLib file)

isTestOrLib :: Text -> Bool
isTestOrLib file = Text.isSuffixOf ".t.sol" file || areAnyPrefixOf ["src/test/", "src/tests/", "lib/"] file

areAnyPrefixOf :: [Text] -> Text -> Bool
areAnyPrefixOf prefixes t = any (flip Text.isPrefixOf t) prefixes

launchExec :: Command Options.Unwrapped -> IO ()
launchExec cmd = do
  dapp <- getSrcInfo cmd
  vm <- vmFromCommand cmd
  case optsMode cmd of
    Run -> do
      vm' <- undefined
      --vm' <- execStateT (EVM.Stepper.interpret fetcher . void $ EVM.Stepper.execFully) vm
      --when (trace cmd) $ hPutStr stderr (showTraceTree dapp vm')
      case view EVM.result vm' of
        Nothing ->
          error "internal error; no EVM result"
        Just (EVM.VMFailure (EVM.Revert msg)) -> do
          let res = case msg of
                      ConcreteBuf bs -> bs
                      _ -> "<symbolic>"
          print $ ByteStringS res
          exitWith (ExitFailure 2)
        Just (EVM.VMFailure err) -> do
          print err
          exitWith (ExitFailure 2)
        Just (EVM.VMSuccess buf) -> do
          let msg = case buf of
                ConcreteBuf msg' -> msg'
                _ -> "<symbolic>"
          print $ ByteStringS msg
          case state cmd of
            Nothing -> pure ()
            Just path ->
              Git.saveFacts (Git.RepoAt path) (Facts.vmFacts vm')
          case cache cmd of
            Nothing -> pure ()
            Just path ->
              Git.saveFacts (Git.RepoAt path) (Facts.cacheFacts (view EVM.cache vm'))

    Debug -> undefined
    --Debug -> void $ EVM.TTY.runFromVM Nothing dapp fetcher vm
    --JsonTrace -> void $ execStateT (interpretWithTrace fetcher EVM.Stepper.runFully) vm
    _ -> error "TODO"
<<<<<<< HEAD
   where fetcher = undefined -- maybe undefined (EVM.Fetch.http block') (rpc cmd)
=======
   where fetcher = undefined -- maybe EVM.Fetch.zero (EVM.Fetch.http block') (rpc cmd)
>>>>>>> 13182f33
         block'  = maybe EVM.Fetch.Latest EVM.Fetch.BlockNumber (block cmd)

data Testcase = Testcase {
  _entries :: [(Text, Maybe Text)],
  _root :: Text
} deriving Show

parseTups :: JSON.Value -> JSON.Parser [(Text, Maybe Text)]
parseTups (JSON.Array arr) = do
  tupList <- mapM parseJSON (V.toList arr)
  mapM (\[k, v] -> do
                  rhs <- parseJSON v
                  lhs <- parseJSON k
                  return (lhs, rhs))
         tupList
parseTups invalid = JSON.typeMismatch "Malformed array" invalid


parseTrieTest :: JSON.Object -> JSON.Parser Testcase
parseTrieTest p = do
  kvlist <- p .: "in"
  entries <- parseTups kvlist
  root <- p .: "root"
  return $ Testcase entries root

instance FromJSON Testcase where
  parseJSON (JSON.Object p) = parseTrieTest p
  parseJSON invalid = JSON.typeMismatch "Merkle test case" invalid

parseTrieTests :: Lazy.ByteString -> Either String (Map String Testcase)
parseTrieTests = JSON.eitherDecode'

merkleTest :: Command Options.Unwrapped -> IO ()
merkleTest cmd = do
  parsed <- parseTrieTests <$> LazyByteString.readFile (file cmd)
  case parsed of
    Left err -> print err
    Right testcases -> mapM_ runMerkleTest testcases

runMerkleTest :: Testcase -> IO ()
runMerkleTest (Testcase entries root) =
  case Patricia.calcRoot entries' of
    Nothing ->
      error "Test case failed"
    Just n ->
      case n == strip0x (hexText root) of
        True ->
          putStrLn "Test case success"
        False ->
          error ("Test case failure; expected " <> show root
                 <> " but got " <> show (ByteStringS n))
  where entries' = fmap (\(k, v) ->
                           (tohexOrText k,
                            tohexOrText (fromMaybe mempty v)))
                   entries

tohexOrText :: Text -> ByteString
tohexOrText s = case "0x" `Char8.isPrefixOf` encodeUtf8 s of
                  True -> hexText s
                  False -> encodeUtf8 s

-- | Creates a (concrete) VM from command line options
vmFromCommand :: Command Options.Unwrapped -> IO EVM.VM
vmFromCommand cmd = do
  withCache <- applyCache (state cmd, cache cmd)

  (miner,ts,baseFee,blockNum,diff) <- case rpc cmd of
    Nothing -> return (0,Lit 0,0,0,0)
    Just url -> EVM.Fetch.fetchBlockFrom block' url >>= \case
      Nothing -> error "Could not fetch block"
      Just EVM.Block{..} -> return (_coinbase
                                   , _timestamp
                                   , _baseFee
                                   , _number
                                   , _difficulty
                                   )

  contract <- case (rpc cmd, address cmd, code cmd) of
    (Just url, Just addr', Just c) -> do
      EVM.Fetch.fetchContractFrom block' url addr' >>= \case
        Nothing ->
          error $ "contract not found: " <> show address'
        Just contract' ->
          -- if both code and url is given,
          -- fetch the contract and overwrite the code
          undefined
            {-
          return $
            EVM.initialContract  (codeType $ hexByteString "--code" $ strip0x c)
              & set EVM.storage  (view EVM.storage  contract')
              & set EVM.balance  (view EVM.balance  contract')
              & set EVM.nonce    (view EVM.nonce    contract')
              & set EVM.external (view EVM.external contract')
            -}

    (Just url, Just addr', Nothing) ->
      EVM.Fetch.fetchContractFrom block' url addr' >>= \case
        Nothing ->
          error $ "contract not found: " <> show address'
        Just contract' -> return contract'

    (_, _, Just c)  ->
      return $
        EVM.initialContract (mkCode $ hexByteString "--code" $ strip0x c)

    (_, _, Nothing) ->
      error "must provide at least (rpc + address) or code"

  let ts' = case unlit ts of
        Just t -> t
        Nothing -> error "unexpected symbolic timestamp when executing vm test"

  return $ VMTest.initTx $ withCache (vm0 baseFee miner ts' blockNum diff contract)
    where
        decipher = hexByteString "bytes" . strip0x
        block'   = maybe EVM.Fetch.Latest EVM.Fetch.BlockNumber (block cmd)
        value'   = word value 0
        caller'  = addr caller 0
        origin'  = addr origin 0
        calldata' = ConcreteBuf $ bytes calldata ""
        mkCode bs = if create cmd
                    then EVM.InitCode bs mempty
                    else EVM.RuntimeCode (fromJust $ Expr.toList (ConcreteBuf bs))
        address' = if create cmd
              then addr address (createAddress origin' (word nonce 0))
              else addr address 0xacab

        vm0 baseFee miner ts blockNum diff c = EVM.makeVm $ EVM.VMOpts
          { EVM.vmoptContract      = c
          , EVM.vmoptCalldata      = calldata'
          , EVM.vmoptValue         = Lit value'
          , EVM.vmoptAddress       = address'
          , EVM.vmoptCaller        = litAddr caller'
          , EVM.vmoptOrigin        = origin'
          , EVM.vmoptGas           = word gas 0
          , EVM.vmoptBaseFee       = baseFee
          , EVM.vmoptPriorityFee   = word priorityFee 0
          , EVM.vmoptGaslimit      = word gas 0
          , EVM.vmoptCoinbase      = addr coinbase miner
          , EVM.vmoptNumber        = word number blockNum
          , EVM.vmoptTimestamp     = Lit $ word timestamp ts
          , EVM.vmoptBlockGaslimit = word gaslimit 0
          , EVM.vmoptGasprice      = word gasprice 0
          , EVM.vmoptMaxCodeSize   = word maxcodesize 0xffffffff
          , EVM.vmoptDifficulty    = word difficulty diff
          , EVM.vmoptSchedule      = FeeSchedule.berlin
          , EVM.vmoptChainId       = word chainid 1
          , EVM.vmoptCreate        = create cmd
          , EVM.vmoptStorageBase   = EVM.Concrete
          , EVM.vmoptTxAccessList  = mempty -- TODO: support me soon
          , EVM.vmoptAllowFFI      = False
          }
        word f def = fromMaybe def (f cmd)
        addr f def = fromMaybe def (f cmd)
        bytes f def = maybe def decipher (f cmd)

symvmFromCommand :: Command Options.Unwrapped -> IO (EVM.VM)
symvmFromCommand cmd = do
  (miner,blockNum,baseFee,diff) <- case rpc cmd of
    Nothing -> return (0,0,0,0)
    Just url -> EVM.Fetch.fetchBlockFrom block' url >>= \case
      Nothing -> error "Could not fetch block"
      Just EVM.Block{..} -> return (_coinbase
                                   , _number
                                   , _baseFee
                                   , _difficulty
                                   )

  let
    caller' = Caller 0
    ts = maybe Timestamp Lit (timestamp cmd)
    callvalue' = maybe (CallValue 0) Lit (value cmd)
  calldata' <- case (calldata cmd, sig cmd) of
    -- fully abstract calldata
    (Nothing, Nothing) -> pure $ AbstractBuf "txdata"
    -- fully concrete calldata
    (Just c, Nothing) -> pure $ ConcreteBuf (decipher c)
    -- calldata according to given abi with possible specializations from the `arg` list
    (Nothing, Just sig') -> do
      method' <- functionAbi sig'
      let typs = snd <$> view methodInputs method'
<<<<<<< HEAD
      pure $  undefined -- symCalldata (view methodSignature method') typs (arg cmd) EmptyBuf
=======
      pure . fst $ symCalldata (view methodSignature method') typs (arg cmd) EmptyBuf
>>>>>>> 13182f33
    _ -> error "incompatible options: calldata and abi"

  -- TODO: rework this, ConcreteS not needed anymore
  let store = case storageModel cmd of
                -- InitialS and SymbolicS can read and write to symbolic locations
                -- ConcreteS cannot (instead values can be fetched from rpc!)
                -- Initial defaults to 0 for uninitialized storage slots,
                -- whereas the values of SymbolicS are unconstrained.
                Just InitialS  -> EmptyStore
                Just ConcreteS -> ConcreteStore mempty
                Just SymbolicS -> AbstractStore
                Nothing -> if create cmd then EmptyStore else AbstractStore

  withCache <- applyCache (state cmd, cache cmd)

  contract' <- case (rpc cmd, address cmd, code cmd) of
    (Just url, Just addr', _) ->
      EVM.Fetch.fetchContractFrom block' url addr' >>= \case
        Nothing ->
          error "contract not found."
        Just contract' -> return contract''
          where
            contract'' = case code cmd of
              Nothing -> contract'
              -- if both code and url is given,
              -- fetch the contract and overwrite the code
              Just c -> EVM.initialContract (mkCode $ decipher c)
                        -- TODO: fix this
                        -- & set EVM.origStorage (view EVM.origStorage contract')
                        & set EVM.balance     (view EVM.balance contract')
                        & set EVM.nonce       (view EVM.nonce contract')
                        & set EVM.external    (view EVM.external contract')

    (_, _, Just c)  ->
      return (EVM.initialContract . mkCode $ decipher c)
    (_, _, Nothing) ->
      error "must provide at least (rpc + address) or code"

  return $ (VMTest.initTx $ withCache $ vm0 baseFee miner ts blockNum diff calldata' callvalue' caller' contract')
    & set (EVM.env . EVM.storage) store

  where
    decipher = hexByteString "bytes" . strip0x
    block'   = maybe EVM.Fetch.Latest EVM.Fetch.BlockNumber (block cmd)
    origin'  = addr origin 0
    mkCode bs = if create cmd
                   then EVM.InitCode bs EmptyBuf
                   else EVM.RuntimeCode (fromJust . Expr.toList $ ConcreteBuf bs)
    address' = if create cmd
          then addr address (createAddress origin' (word nonce 0))
          else addr address 0xacab
    vm0 baseFee miner ts blockNum diff calldata' callvalue' caller' c = EVM.makeVm $ EVM.VMOpts
      { EVM.vmoptContract      = c
      , EVM.vmoptCalldata      = calldata'
      , EVM.vmoptValue         = callvalue'
      , EVM.vmoptAddress       = address'
      , EVM.vmoptCaller        = caller'
      , EVM.vmoptOrigin        = origin'
      , EVM.vmoptGas           = word gas 0xffffffffffffffff
      , EVM.vmoptGaslimit      = word gas 0xffffffffffffffff
      , EVM.vmoptBaseFee       = baseFee
      , EVM.vmoptPriorityFee   = word priorityFee 0
      , EVM.vmoptCoinbase      = addr coinbase miner
      , EVM.vmoptNumber        = word number blockNum
      , EVM.vmoptTimestamp     = ts
      , EVM.vmoptBlockGaslimit = word gaslimit 0
      , EVM.vmoptGasprice      = word gasprice 0
      , EVM.vmoptMaxCodeSize   = word maxcodesize 0xffffffff
      , EVM.vmoptDifficulty    = word difficulty diff
      , EVM.vmoptSchedule      = FeeSchedule.berlin
      , EVM.vmoptChainId       = word chainid 1
      , EVM.vmoptCreate        = create cmd
      , EVM.vmoptStorageBase   = EVM.Symbolic
      , EVM.vmoptTxAccessList  = mempty
      , EVM.vmoptAllowFFI      = False
      }
    word f def = fromMaybe def (f cmd)
    addr f def = fromMaybe def (f cmd)

launchTest :: HasCallStack => Command Options.Unwrapped ->  IO ()
launchTest cmd = do
#if MIN_VERSION_aeson(1, 0, 0)
  parsed <- VMTest.parseBCSuite <$> LazyByteString.readFile (file cmd)
  case parsed of
     Left "No cases to check." -> putStrLn "no-cases ok"
     Left err -> print err
     Right allTests ->
       let testFilter =
             if null (test cmd)
             then id
             else filter (\(x, _) -> elem x (test cmd))
       in
         mapM_ (runVMTest (diff cmd) (optsMode cmd) (timeout cmd)) $
           testFilter (Map.toList allTests)
#else
  putStrLn "Not supported"
#endif

#if MIN_VERSION_aeson(1, 0, 0)
runVMTest :: HasCallStack => Bool -> Mode -> Maybe Int -> (String, VMTest.Case) -> IO Bool
runVMTest = undefined
  {-
runVMTest diffmode mode timelimit (name, x) =
 do
  let vm0 = VMTest.vmForCase x
  putStr (name ++ " ")
  hFlush stdout
  result <- do
    action <- async $
      case mode of
        Run ->
          Timeout.timeout (1000000 * (fromMaybe 10 timelimit)) $
            execStateT (EVM.Stepper.interpret EVM.Fetch.zero . void $ EVM.Stepper.execFully) vm0
        Debug -> undefined
          --Just <$> EVM.TTY.runFromVM Nothing emptyDapp EVM.Fetch.zero vm0
        JsonTrace ->
          Just <$> execStateT (interpretWithTrace EVM.Fetch.zero EVM.Stepper.runFully) vm0
    waitCatch action
  case result of
    Right (Just vm1) -> do
      ok <- VMTest.checkExpectation diffmode x vm1
      putStrLn (if ok then "ok" else "")
      return ok
    Right Nothing -> do
      putStrLn "timeout"
      return False
    Left e -> do
      putStrLn $ "error: " ++ if diffmode
        then show e
        else (head . lines . show) e
      return False

#endif
-}

parseAbi :: (AsValue s) => s -> (Text, [AbiType])
parseAbi = undefined
  {-
parseAbi abijson =
  (signature abijson, snd
    <$> parseMethodInput
    <$> V.toList
      (fromMaybe (error "Malformed function abi") (abijson ^? key "inputs" . _Array)))
  -}

abiencode :: (AsValue s) => Maybe s -> [String] -> ByteString
abiencode Nothing _ = error "missing required argument: abi"
abiencode (Just abijson) args =
  let (sig', declarations) = parseAbi abijson
  in if length declarations == length args
     then abiMethod sig' $ AbiTuple . V.fromList $ zipWith makeAbiValue declarations args
     else error $ "wrong number of arguments:" <> show (length args) <> ": " <> show args<|MERGE_RESOLUTION|>--- conflicted
+++ resolved
@@ -650,8 +650,7 @@
   vm <- vmFromCommand cmd
   case optsMode cmd of
     Run -> do
-      vm' <- undefined
-      --vm' <- execStateT (EVM.Stepper.interpret fetcher . void $ EVM.Stepper.execFully) vm
+      vm' <- execStateT (EVM.Stepper.interpret fetcher . void $ EVM.Stepper.execFully) vm
       --when (trace cmd) $ hPutStr stderr (showTraceTree dapp vm')
       case view EVM.result vm' of
         Nothing ->
@@ -683,11 +682,7 @@
     --Debug -> void $ EVM.TTY.runFromVM Nothing dapp fetcher vm
     --JsonTrace -> void $ execStateT (interpretWithTrace fetcher EVM.Stepper.runFully) vm
     _ -> error "TODO"
-<<<<<<< HEAD
-   where fetcher = undefined -- maybe undefined (EVM.Fetch.http block') (rpc cmd)
-=======
    where fetcher = undefined -- maybe EVM.Fetch.zero (EVM.Fetch.http block') (rpc cmd)
->>>>>>> 13182f33
          block'  = maybe EVM.Fetch.Latest EVM.Fetch.BlockNumber (block cmd)
 
 data Testcase = Testcase {
@@ -869,11 +864,7 @@
     (Nothing, Just sig') -> do
       method' <- functionAbi sig'
       let typs = snd <$> view methodInputs method'
-<<<<<<< HEAD
-      pure $  undefined -- symCalldata (view methodSignature method') typs (arg cmd) EmptyBuf
-=======
       pure . fst $ symCalldata (view methodSignature method') typs (arg cmd) EmptyBuf
->>>>>>> 13182f33
     _ -> error "incompatible options: calldata and abi"
 
   -- TODO: rework this, ConcreteS not needed anymore
