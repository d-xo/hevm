{-# Language DataKinds #-}
{-# Language OverloadedStrings #-}

module EVM.SymExec where

import Prelude hiding (Word)

import Control.Lens hiding (pre)
import EVM hiding (Query, Revert, push)
import qualified EVM
import EVM.Exec
import qualified EVM.Fetch as Fetch
import EVM.ABI
import EVM.SMT
import qualified EVM.Expr as Expr
import EVM.Stepper (Stepper)
import qualified EVM.Stepper as Stepper
import qualified Control.Monad.Operational as Operational
import Control.Monad.State.Strict hiding (state)
import EVM.Types
import EVM.Concrete (createAddress)
import qualified EVM.FeeSchedule as FeeSchedule
import Data.DoubleWord (Word256)
import GHC.Conc (numCapabilities)
import Control.Concurrent.Async
import Data.Maybe
import Data.List (foldl')
import EVM.Format (formatExpr)

import Data.ByteString (ByteString)
import qualified Control.Monad.State.Class as State
import qualified Data.ByteString.Base16 as BS16
import Data.Bifunctor (first, second)
import Data.Text (Text)
import qualified Data.Text as T
import Data.List (find)
import Data.Maybe (isJust, fromJust)
import Debug.Trace
import EVM.Format (formatExpr)

data ProofResult a b c = Qed a | Cex b | Timeout c
  deriving (Show)
type VerifyResult = ProofResult (Expr End) (Expr End, [Text]) (Expr End)
type EquivalenceResult = ProofResult ([VM], [VM]) VM ()

inRange :: Int -> Expr EWord -> Prop
inRange sz e = PAnd (PGEq e (Lit 0)) (PLEq e (Lit $ 2 ^ sz - 1))

bool :: Expr EWord -> Prop
bool e = POr (PEq e (Lit 1)) (PEq e (Lit 0))

-- | Abstract calldata argument generation
symAbiArg :: Text -> AbiType -> CalldataFragment
symAbiArg name = \case
  AbiUIntType n ->
    if n `mod` 8 == 0 && n <= 256
    then let v = Var name in St [inRange n v] v
    else error "bad type"
  AbiIntType n ->
    if n `mod` 8 == 0 && n <= 256
    -- TODO: is this correct?
    then let v = Var name in St [inRange n v] v
    else error "bad type"
  AbiBoolType -> let v = Var name in St [bool v] v
  AbiAddressType -> let v = Var name in St [inRange 160 v] v
  AbiBytesType n
    -> if n > 0 && n <= 32
       then let v = Var name in St [inRange (n * 8) v] v
       else error "bad type"
  AbiArrayType sz tp -> Comp $ fmap (\n -> symAbiArg (name <> n) tp) [T.pack (show n) | n <- [0..sz-1]]
  t -> error $ "TODO: symbolic abi encoding for " <> show t

data CalldataFragment
  = St [Prop] (Expr EWord)
  | Dy [Prop] (Expr EWord) (Expr Buf)
  | Comp [CalldataFragment]
  deriving (Show, Eq)

-- | Generates calldata matching given type signature, optionally specialized
-- with concrete arguments.
-- Any argument given as "<symbolic>" or omitted at the tail of the list are
-- kept symbolic.
symCalldata :: Text -> [AbiType] -> [String] -> Expr Buf -> (Expr Buf, [Prop])
symCalldata sig typesignature concreteArgs base =
  let args = concreteArgs <> replicate (length typesignature - length concreteArgs)  "<symbolic>"
      mkArg :: AbiType -> String -> Int -> CalldataFragment
      mkArg typ "<symbolic>" n = symAbiArg (T.pack $ "arg" <> show n) typ
      mkArg typ arg _ = let v = makeAbiValue typ arg
                        in case v of
                             AbiUInt _ w -> St [] . Lit . num $ w
                             AbiInt _ w -> St [] . Lit . num $ w
                             AbiAddress w -> St [] . Lit . num $ w
                             AbiBool w -> St [] . Lit $ if w then 1 else 0
                             _ -> error "TODO"
      calldatas = zipWith3 mkArg typesignature args [1..]
      (cdBuf, props) = combineFragments calldatas (writeSelector base sig)
  in (cdBuf, (Expr.bufLength cdBuf .>= cdLen calldatas) : props)

cdLen :: [CalldataFragment] -> Expr EWord
cdLen = go (Lit 4)
  where
    go acc = \case
      [] -> acc
      (hd:tl) -> case hd of
                   St _ _ -> go (Expr.add acc (Lit 32)) tl
                   _ -> error "unsupported"

writeSelector :: Expr Buf -> Text -> Expr Buf
writeSelector buf sig = writeSel (Lit 0) $ writeSel (Lit 1) $ writeSel (Lit 2) $ writeSel (Lit 3) buf
  where
    sel = ConcreteBuf $ selector sig
    writeSel idx = Expr.writeByte idx (Expr.readByte idx sel)

combineFragments :: [CalldataFragment] -> Expr Buf -> (Expr Buf, [Prop])
combineFragments fragments base = go (Lit 4) fragments (base, [])
  where
    go :: Expr EWord -> [CalldataFragment] -> (Expr Buf, [Prop]) -> (Expr Buf, [Prop])
    go _ [] acc = acc
    go idx (f:rest) (buf, ps) = case f of
                             St p w -> go (Expr.add idx (Lit 32)) rest (Expr.writeWord idx w buf, p <> ps)
                             s -> error $ "unsupported cd fragment: " <> show s


-- Preparation of the VM for the unit tests
abstractVM :: Maybe (Text, [AbiType]) -> [String] -> ByteString -> Maybe Precondition -> StorageModel -> VM
abstractVM typesignature concreteArgs contractCode maybepre storagemodel = finalVm
  where
    (calldata', calldataProps) = case typesignature of
                 Nothing -> (AbstractBuf "txdata", [])
                 Just (name, typs) -> symCalldata name typs concreteArgs (AbstractBuf "txdata")
    store = case storagemodel of
              SymbolicS -> AbstractStore -- test cases are using this
              InitialS -> EmptyStore
              ConcreteS -> ConcreteStore mempty
    caller' = Caller 0
    value' = CallValue 0
    code' = RuntimeCode $ fromJust $ Expr.toList (ConcreteBuf contractCode)
    vm' = loadSymVM code' store caller' value' calldata'
    precond = case maybepre of
                Nothing -> []
                Just p -> [p vm']
    finalVm = vm' & set constraints (precond <> calldataProps)

loadSymVM :: ContractCode -> Expr Storage -> Expr EWord -> Expr EWord -> Expr Buf -> VM
loadSymVM x initStore addr callvalue' calldata' =
  (makeVm $ VMOpts
    { vmoptContract = initialContract x
    , vmoptCalldata = calldata'
    , vmoptValue = callvalue'
    , vmoptStorageBase = Symbolic
    , vmoptAddress = createAddress ethrunAddress 1
    , vmoptCaller = addr
    , vmoptOrigin = ethrunAddress --todo: generalize
    , vmoptCoinbase = 0
    , vmoptNumber = 0
    , vmoptTimestamp = (Lit 0)
    , vmoptBlockGaslimit = 0
    , vmoptGasprice = 0
    , vmoptDifficulty = 0
    , vmoptGas = 0xffffffffffffffff
    , vmoptGaslimit = 0xffffffffffffffff
    , vmoptBaseFee = 0
    , vmoptPriorityFee = 0
    , vmoptMaxCodeSize = 0xffffffff
    , vmoptSchedule = FeeSchedule.berlin
    , vmoptChainId = 1
    , vmoptCreate = False
    , vmoptTxAccessList = mempty
    , vmoptAllowFFI = False
    }) & set (env . contracts . at (createAddress ethrunAddress 1))
             (Just (initialContract x))
       & set (env . storage) initStore

doInterpret :: Fetch.Fetcher -> Maybe Integer -> Maybe Integer -> VM -> Expr End
doInterpret fetcher maxIter askSmtIters vm = undefined
--doInterpret fetcher maxIter askSmtIters vm = let
      --f (vm', cs) = Node (BranchInfo (if null cs then vm' else vm) Nothing) cs
    --in f <$> interpret' fetcher maxIter askSmtIters vm

-- | Interpreter which explores all paths at branching points.
-- returns an Expr representing the possible executions
interpret
  :: Fetch.Fetcher
  -> Maybe Integer -- max iterations
  -> Maybe Integer -- ask smt iterations
  -> Stepper (Expr End)
  -> StateT VM IO (Expr End)
interpret fetcher maxIter askSmtIters =
  eval . Operational.view

  where
    eval
      :: Operational.ProgramView Stepper.Action (Expr End)
      -> StateT VM IO (Expr End)

    eval (Operational.Return x) = pure x

    eval (action Operational.:>>= k) =
      case action of
        Stepper.Exec ->
          exec >>= interpret fetcher maxIter askSmtIters . k
        Stepper.Run ->
          run >>= interpret fetcher maxIter askSmtIters . k
        Stepper.IOAct q ->
          mapStateT liftIO q >>= interpret fetcher maxIter askSmtIters . k
        Stepper.Ask (EVM.PleaseChoosePath cond continue) -> do
          assign result Nothing
          vm <- get
          case maxIterationsReached vm maxIter of
            -- TODO: parallelise
            Nothing -> do
              a <- interpret fetcher maxIter askSmtIters (Stepper.evm (continue True) >>= k)
              put vm
              b <- interpret fetcher maxIter askSmtIters (Stepper.evm (continue False) >>= k)
              return $ ITE cond a b
            Just n ->
              interpret fetcher maxIter askSmtIters (Stepper.evm (continue (not n)) >>= k)
        Stepper.Wait q -> do
          let performQuery = do
                m <- liftIO (fetcher q)
                interpret fetcher maxIter askSmtIters (Stepper.evm m >>= k)

          case q of
            PleaseAskSMT _ _ continue -> do
              codelocation <- getCodeLocation <$> get
              iteration <- num . fromMaybe 0 <$> use (iterations . at codelocation)

              -- if this is the first time we are branching at this point,
              -- explore both branches without consulting SMT.
              -- Exploring too many branches is a lot cheaper than
              -- consulting our SMT solver.
              if iteration < (fromMaybe 5 askSmtIters)
              then interpret fetcher maxIter askSmtIters (Stepper.evm (continue EVM.Unknown) >>= k)
              else performQuery

            _ -> performQuery

        Stepper.EVM m ->
          State.state (runState m) >>= interpret fetcher maxIter askSmtIters . k

maxIterationsReached :: VM -> Maybe Integer -> Maybe Bool
maxIterationsReached _ Nothing = Nothing
maxIterationsReached vm (Just maxIter) =
  let codelocation = getCodeLocation vm
      iters = view (iterations . at codelocation . non 0) vm
  in if num maxIter <= iters
     then view (cache . path . at (codelocation, iters - 1)) vm
     else Nothing


type Precondition = VM -> Prop
type Postcondition = VM -> Expr End -> Prop

checkAssert :: SolverGroup -> [Word256] -> ByteString -> Maybe (Text, [AbiType]) -> [String] -> IO [VerifyResult]
checkAssert solvers errs theCode signature' concreteArgs =
    verifyContract solvers theCode signature' concreteArgs
      SymbolicS                      -- storagemodel. "SymbolicS" = abstract storage (e.g. unit tests)
      Nothing                        -- Maybe Precondition
      (Just $ checkAssertions errs)  -- Maybe Postcondition

{- |Checks if an assertion violation has been encountered

  hevm recognises the following as an assertion violation:

  1. the invalid opcode (0xfe) (solc < 0.8)
  2. a revert with a reason of the form `abi.encodeWithSelector("Panic(uint256)", code)`, where code is one of the following (solc >= 0.8):
    - 0x00: Used for generic compiler inserted panics.
    - 0x01: If you call assert with an argument that evaluates to false.
    - 0x11: If an arithmetic operation results in underflow or overflow outside of an unchecked { ... } block.
    - 0x12; If you divide or modulo by zero (e.g. 5 / 0 or 23 % 0).
    - 0x21: If you convert a value that is too big or negative into an enum type.
    - 0x22: If you access a storage byte array that is incorrectly encoded.
    - 0x31: If you call .pop() on an empty array.
    - 0x32: If you access an array, bytesN or an array slice at an out-of-bounds or negative index (i.e. x[i] where i >= x.length or i < 0).
    - 0x41: If you allocate too much memory or create an array that is too large.
    - 0x51: If you call a zero-initialized variable of internal function type.

  see: https://docs.soliditylang.org/en/v0.8.6/control-structures.html?highlight=Panic#panic-via-assert-and-error-via-require
-}
checkAssertions :: [Word256] -> Postcondition
checkAssertions errs _ = \case
  Revert (ConcreteBuf msg) -> PBool $ msg `notElem` (fmap panicMsg errs)
  Revert b -> foldl' PAnd (PBool True) (fmap (PNeg . PEq b . ConcreteBuf . panicMsg) errs) -- what the hell is this?
                                                                                           -- when does it trigger?
  _ -> PBool True

-- |By default hevm checks for all assertions except those which result from arithmetic overflow
defaultPanicCodes :: [Word256]
defaultPanicCodes = [ 0x00, 0x01, 0x12, 0x21, 0x22, 0x31, 0x32, 0x41, 0x51 ]

allPanicCodes :: [Word256]
allPanicCodes = [ 0x00, 0x01, 0x11, 0x12, 0x21, 0x22, 0x31, 0x32, 0x41, 0x51 ]

-- |Produces the revert message for solc >=0.8 assertion violations
panicMsg :: Word256 -> ByteString
panicMsg err = (selector "Panic(uint256)") <> (encodeAbiValue $ AbiUInt 256 err)

verifyContract :: SolverGroup -> ByteString -> Maybe (Text, [AbiType]) -> [String] -> StorageModel -> Maybe Precondition -> Maybe Postcondition -> IO [VerifyResult]
verifyContract solvers theCode signature' concreteArgs storagemodel maybepre maybepost = do
  let preState = abstractVM signature' concreteArgs theCode maybepre storagemodel
  verify solvers preState
    Nothing -- maxSMTiter
    Nothing -- askSMTIters
    Nothing -- rpcInfo
    maybepost

pruneDeadPaths :: [VM] -> [VM]
pruneDeadPaths =
  filter $ \vm -> case view result vm of
    Just (VMFailure DeadPath) -> False
    _ -> True

-- | Stepper that parses the result of Stepper.runFully into an Expr End
runExpr :: Stepper.Stepper (Expr End)
runExpr = do
  vm <- Stepper.runFully
  pure $ case view result vm of
    Nothing -> error "Internal Error: vm in intermediate state after call to runFully"
    Just (VMSuccess buf) -> Return buf (view (env . storage) vm)
    Just (VMFailure e) -> case e of
      UnrecognizedOpcode _ -> Invalid
      SelfDestruction -> SelfDestruct
      EVM.IllegalOverflow -> EVM.Types.IllegalOverflow
      EVM.Revert buf -> EVM.Types.Revert buf
      e' -> EVM.Types.TmpErr $ show e'

-- | Converts a given top level expr into a list of final states and the associated path conditions for each state
flattenExpr :: Expr End -> [([Prop], Expr End)]
flattenExpr = go []
  where
    go :: [Prop] -> Expr End -> [([Prop], Expr End)]
    go pcs = \case
      ITE c t f -> go ((PEq c (Lit 1)) : pcs) t <> go ((PEq c (Lit 0)) : pcs) f
      Invalid -> [(pcs, Invalid)]
      SelfDestruct -> [(pcs, SelfDestruct)]
      Revert buf -> [(pcs, Revert buf)]
      Return  buf store -> [(pcs, Return buf store)]
      EVM.Types.IllegalOverflow -> [(pcs, EVM.Types.IllegalOverflow)]
      TmpErr s -> error s

-- | Simple recursive match based AST simplification
-- Note: may not terminate!
simplify :: Expr a -> Expr a
simplify e = if (mapExpr go e == e)
               then e
               else simplify (mapExpr go e)
  where
    go :: Expr a -> Expr a
    -- redundant CopySlice
    go (CopySlice (Lit 0x0) (Lit 0x0) (Lit 0x0) _ dst) = dst

    -- simplify buffers
    go o@(ReadWord off1 (WriteWord off2 x _))
      | off1 == off2 = x
      | otherwise = o
    go o@(ReadWord (Lit _) _) = Expr.simplifyReads o
    go o@(ReadByte (Lit _) _) = Expr.simplifyReads o

    -- redundant Eq
    go o@(Eq a b)
      | a == b = (Lit 1)
      | otherwise = o
    -- redundant ITE
    go o@(ITE c a b)
      | c == Lit 1 = a
      | c == Lit 0 = b
--      | a == b = trace ("a: " <> show a <> "\n\nb: " <> show b) a
      | otherwise = o
    -- redundant add / sub
    go o@(Sub (Add a b) c)
      | a == c = b
      | b == c = a
      | otherwise = o
    go o@(SHL a v)
      | a == (Lit 0) = v
      | otherwise = o
    go o@(SHR a v)
      | a == (Lit 0) = v
      | otherwise = o
    go o@(And a (And b c))
      | a == b = (And b c)
      | otherwise = o
    go o@(Add a b)
      | b == (Lit 0) = a
      | a == (Lit 0) = b
      | otherwise = o
    go o@(EVM.Types.LT (Lit a) (Lit b))
      | (a < b) = Lit 1
      | otherwise = Lit 0
    go o@(IsZero (CallValue x))
      | x == 0 = Lit 0x1
      | otherwise = Lit 0x0
    -- we write at least 32, so if x <= 32, it's FALSE
    go o@(EVM.Types.LT (BufLength (WriteWord {})) x)
      | x <= Lit 0x32 = Lit 0x0
      | otherwise = o
    -- we write at least 32, so if x < 32, it's TRUE
    go o@(EVM.Types.GT (BufLength (WriteWord {})) x)
      | x < Lit 0x32 = Lit 0x1
      | otherwise = o
    go o@(Sub a b)
      | a == b = Lit 0
      | b == (Lit 0) = a
      | otherwise = o
    go a = a

reachableQueries :: Expr End -> IO [SMT2]
reachableQueries = go []
  where
    go :: [Prop] -> Expr End -> IO [SMT2]
    go pcs = \case
      ITE c t f -> do
        (tres, fres) <- concurrently
          (go (PEq (Lit 1) c : pcs) t)
          (go (PEq (Lit 0) c : pcs) f)
        pure (tres <> fres)
      _ -> pure [assertProps pcs]

-- | Strips unreachable branches from a given expr
-- Returns a list of executed SMT queries alongside the reduced expression for debugging purposes
-- Note that the reduced expression loses information relative to the original
-- one if jump conditions are removed. This restriction can be removed once
-- Expr supports attaching knowledge to AST nodes.
-- Although this algorithm currently parallelizes nicely, it does not exploit
-- the incremental nature of the task at hand. Introducing support for
-- incremental queries might let us go even faster here.
-- TODO: handle errors properly
reachable2 :: SolverGroup -> Expr End -> IO ([SMT2], Expr End)
reachable2 solvers e = do
    res <- go [] e
    pure $ second (fromMaybe (error "Internal Error: no reachable paths found")) res
  where
    {-
       Walk down the tree and collect pcs.
       Dispatch a reachability query at each leaf.
       If reachable return the expr wrapped in a Just. If not return Nothing.
       When walking back up the tree drop unreachable subbranches.
    -}
    go :: [Prop] -> Expr End -> IO ([SMT2], Maybe (Expr End))
    go pcs = \case
      ITE c t f -> do
        (tres, fres) <- concurrently
          (go (PEq (Lit 1) c : pcs) t)
          (go (PEq (Lit 0) c : pcs) f)
        let subexpr = case (snd tres, snd fres) of
              (Just t', Just f') -> Just $ ITE c t' f'
              (Just t', Nothing) -> Just t'
              (Nothing, Just f') -> Just f'
              (Nothing, Nothing) -> Nothing
        pure (fst tres <> fst fres, subexpr)
      leaf -> do
        let query = assertProps pcs
        res <- checkSat' solvers (query, [])
        case res of
          Sat _ -> pure ([query], Just leaf)
          Unsat -> pure ([query], Nothing)
          r -> error $ "Invalid solver result: " <> show r

-- | Strips unreachable branches from a given expr
-- Returns a list of executed SMT queries alongside the reduced expression for debugging purposes
-- Note that the reduced expression loses information relative to the original
-- one if jump conditions are removed. This restriction can be removed once
-- Expr supports attaching knowledge to AST nodes.
-- Although this algorithm currently parallelizes nicely, it does not exploit
-- the incremental nature of the task at hand. Introducing support for
-- incremental queries might let us go even faster here.
-- TODO: handle errors properly
reachable :: SolverGroup -> Expr End -> IO ([SMT2], Expr End)
reachable solvers = go []
  where
    go :: [Prop] -> Expr End -> IO ([SMT2], Expr End)
    go pcs = \case
      ITE c t f -> do
        let
          tquery = assertProps (PEq c (Lit 1) : pcs)
          fquery = assertProps (PEq c (Lit 0) : pcs)
        tres <- (checkSat' solvers (tquery, []))
        fres <- (checkSat' solvers (fquery, []))
        print (tres, fres)
        case (tres, fres) of
          (Error tm, Error fm) -> do
            writeFile "tquery.smt2" (T.unpack $ formatSMT2 tquery)
            writeFile "fquery.smt2" (T.unpack $ formatSMT2 fquery)
            error $ "Solver Errors: " <> (T.unpack . T.unlines $ [tm, fm])
          (Error tm, _) -> do
            putStrLn $ T.unpack $ formatSMT2 tquery
            error $ "Solver Error: " <> T.unpack tm
          (_ , Error fm) -> error $ "Solver Error: " <> T.unpack fm
          (EVM.SMT.Unknown, _) -> error "Solver timeout, unable to analyze reachability"
          (_, EVM.SMT.Unknown) -> error "Solver timeout, unable to analyze reachability"
          (Unsat, Sat _) -> go (PEq c (Lit 0) : pcs) f
          (Sat _, Unsat) -> go (PEq c (Lit 1) : pcs) t
          (Sat _, Sat _) -> do
            ((tqs, texp), (fqs, fexp)) <- concurrently
              (go (PEq c (Lit 1) : pcs) t)
              (go (PEq c (Lit 0) : pcs) f)
            pure ([tquery, fquery] <> tqs <> fqs, ITE c texp fexp)
          (Unsat, Unsat) -> do
            putStrLn $ "pcs: " <> show pcs
            putStrLn $ "tquery:\n " <> (T.unpack $ formatSMT2 tquery)
            putStrLn $ "fquery:\n " <> (T.unpack $ formatSMT2 fquery)
            error "Internal Error: two unsat branches found"
      Invalid -> pure ([], Invalid)
      SelfDestruct -> pure ([], SelfDestruct)
      Revert msg -> pure ([], Revert msg)
      Return msg store -> pure ([], Return msg store)
      EVM.Types.IllegalOverflow -> pure ([], EVM.Types.IllegalOverflow)
      TmpErr e -> error $ "TmpErr: " <> show e

-- | Evaluate the provided proposition down to its most concrete result
evalProp :: Prop -> Prop
evalProp = \case
<<<<<<< HEAD
  o@(PBool b) -> o
  o@(PNeg p)  -> case p of
              (PBool b) -> PBool (not b)
              _ -> o
  o@(PEq l r) -> if l == r
=======
  PBool b -> PBool b
  PNeg p -> case p of
              (PBool b) -> PBool (not b)
              _ -> PNeg p
  PEq l r -> if l == r
>>>>>>> d0780d7d
             then PBool True
             else o
  o@(PLT l r) -> if l < r
             then PBool True
             else o
  o@(PGT l r) -> if l > r
             then PBool True
             else o
  o@(PGEq l r) -> if l >= r
             then PBool True
             else o
  o@(PLEq l r) -> if l <= r
             then PBool True
             else o
  o@(PAnd l r) -> case (evalProp l, evalProp r) of
                (PBool True, PBool True) -> PBool True
                (PBool _, PBool _) -> PBool False
                _ -> o
  o@(POr l r) -> case (evalProp l, evalProp r) of
                (PBool False, PBool False) -> PBool False
                (PBool _, PBool _) -> PBool True
                _ -> o


-- | Symbolically execute the VM and check all endstates against the postcondition, if available.
verify :: SolverGroup -> VM -> Maybe Integer -> Maybe Integer -> Maybe (Fetch.BlockNumber, Text) -> Maybe Postcondition -> IO [VerifyResult]
verify solvers preState maxIter askSmtIters rpcinfo maybepost = do
  putStrLn "Exploring contract"
  expr <- simplify <$> evalStateT (interpret (Fetch.oracle solvers Nothing) Nothing Nothing runExpr) preState
  -- expr <- evalStateT (interpret (Fetch.oracle solvers Nothing) Nothing Nothing runExpr) preState
  putStrLn $ "Explored contract (" <> show (Expr.numBranches expr) <> " branches)"
  putStrLn $ "----IR BEGIN----\n" <> formatExpr expr <> "\n----IR END----\n"
  let leaves = flattenExpr expr
  putStrLn " --- leaves BEGIN --- "
  print leaves
  putStrLn "--- leaves END --- "
  case maybepost of
    Nothing -> pure [Qed expr] -- nothing to verify, hence it's OK
    Just post -> do
      let
        -- Filter out any leaves that can be statically shown to be safe
        canViolate = flip filter leaves $
          \(_, leaf) -> case evalProp (post preState leaf) of
            PBool True -> False -- don't keep
            _ -> True           -- keep
        assumes = view constraints preState
        withQueries = fmap (\(pcs, leaf) -> (assertProps (PNeg (post preState leaf) : assumes <> pcs), leaf)) canViolate
      -- Dispatch the remaining branches to the solver to check for violations
      putStrLn "--- canViolate BEGIN"
      print canViolate
      putStrLn "--- canViolate END"
      putStrLn $ "Checking for reachability of " <> show (length withQueries) <> " potential property violations"
<<<<<<< HEAD
      -- putStrLn $ T.unpack . formatSMT2 . fst $ withQueries !! 0
=======
      --putStrLn $ T.unpack . formatSMT2 . fst $ withQueries !! 0
>>>>>>> d0780d7d
      results <- flip mapConcurrently withQueries $ \(query, leaf) -> do
        putStrLn "--- query BEGIN ---"
        print query
        putStrLn "--- query END ---"
        res <- checkSat' solvers (query, ["txdata", "storage"])
        putStrLn "--- res BEGIN ---"
        print res
        putStrLn "--- res END ---"
        pure (res, leaf)
      let cexs = filter (\(res, _) -> not . isUnsat $ res) results
      pure $ if null cexs then [Qed expr] else fmap toVRes cexs
  where
    toVRes :: (CheckSatResult, Expr End) -> VerifyResult
    toVRes (res, leaf) = case res of
      Sat model -> Cex (leaf, model)
      EVM.SMT.Unknown -> Timeout leaf
      Unsat -> Qed leaf
      Error e -> error $ "Internal Error: solver responded with error: " <> show e

-- | Compares two contract runtimes for trace equivalence by running two VMs and comparing the end states.
equivalenceCheck :: ByteString -> ByteString -> Maybe Integer -> Maybe Integer -> Maybe (Text, [AbiType]) -> EquivalenceResult
equivalenceCheck bytecodeA bytecodeB maxiter askSmtIters signature' = undefined
  --let
    --bytecodeA' = if BS.null bytecodeA then BS.pack [0] else bytecodeA
    --bytecodeB' = if BS.null bytecodeB then BS.pack [0] else bytecodeB
  --preStateA <- abstractVM signature' [] bytecodeA' SymbolicS

  --let preself = preStateA ^. state . contract
      --precaller = preStateA ^. state . caller
      --callvalue' = preStateA ^. state . callvalue
      --prestorage = preStateA ^?! env . contracts . ix preself . storage
      --(calldata', cdlen) = view (state . calldata) preStateA
      --pathconds = view constraints preStateA
      --preStateB = loadSymVM (RuntimeCode (ConcreteBuffer bytecodeB')) prestorage SymbolicS precaller callvalue' (calldata', cdlen) & set constraints pathconds

  --smtState <- queryState
  --push 1
  --aVMs <- doInterpret (Fetch.oracle (Just smtState) Nothing False) maxiter askSmtIters preStateA
  --pop 1
  --push 1
  --bVMs <- doInterpret (Fetch.oracle (Just smtState) Nothing False) maxiter askSmtIters preStateB
  --pop 1
  ---- Check each pair of endstates for equality:
  --let differingEndStates = uncurry distinct <$> [(a,b) | a <- pruneDeadPaths (leaves aVMs), b <- pruneDeadPaths (leaves bVMs)]
      --distinct a b =
        --let (aPath, bPath) = both' (view constraints) (a, b)
            --(aSelf, bSelf) = both' (view (state . contract)) (a, b)
            --(aEnv, bEnv) = both' (view (env . contracts)) (a, b)
            --(aResult, bResult) = both' (view result) (a, b)
            ----(Symbolic _ aStorage, Symbolic _ bStorage) = (view storage (aEnv ^?! ix aSelf), view storage (bEnv ^?! ix bSelf))
            --differingResults = case (aResult, bResult) of

              --(Just (VMSuccess aOut), Just (VMSuccess bOut)) ->
                --aOut ./= bOut .|| aStorage ./= bStorage .|| fromBool (aSelf /= bSelf)

              --(Just (VMFailure UnexpectedSymbolicArg), _) ->
                --error $ "Unexpected symbolic argument at opcode: " <> maybe "??" show (vmOp a) <> ". Not supported (yet!)"

              --(_, Just (VMFailure UnexpectedSymbolicArg)) ->
                --error $ "Unexpected symbolic argument at opcode: " <> maybe "??" show (vmOp a) <> ". Not supported (yet!)"

              --(Just (VMFailure _), Just (VMFailure _)) -> sFalse

              --(Just _, Just _) -> sTrue

              --errormsg -> error $ show errormsg

        --in sAnd (fst <$> aPath) .&& sAnd (fst <$> bPath) .&& differingResults
  ---- If there exists a pair of endstates where this is not the case,
  ---- the following constraint is satisfiable
  --constrain $ sOr differingEndStates

  --checkSat >>= \case
     --Unk -> return $ Timeout ()
     --Sat -> return $ Cex preStateA
     --Unsat -> return $ Qed (leaves aVMs, leaves bVMs)
     --DSat _ -> error "unexpected DSAT"

both' :: (a -> b) -> (a, a) -> (b, b)
both' f (x, y) = (f x, f y)

showCounterexample :: VM -> Maybe (Text, [AbiType]) -> ()
showCounterexample vm maybesig = undefined
  --let (calldata', S _ cdlen) = view (EVM.state . EVM.calldata) vm
      --S _ cvalue = view (EVM.state . EVM.callvalue) vm
      --SAddr caller' = view (EVM.state . EVM.caller) vm
  --cdlen' <- num <$> getValue cdlen
  --calldatainput <- case calldata' of
    --SymbolicBuffer cd -> mapM (getValue.fromSized) (take cdlen' cd) >>= return . pack
    --ConcreteBuffer cd -> return $ BS.take cdlen' cd
  --callvalue' <- getValue cvalue
  --caller'' <- num <$> getValue caller'
  --io $ do
    --putStrLn "Calldata:"
    --print $ ByteStringS calldatainput

    ---- pretty print calldata input if signature is available
    --case maybesig of
      --Just (name, types) -> putStrLn $ unpack (head (splitOn "(" name)) ++
        --show (decodeAbiValue (AbiTupleType (fromList types)) $ Lazy.fromStrict (BS.drop 4 calldatainput))
      --Nothing -> return ()

    --putStrLn "Caller:"
    --print (Addr caller'')
    --putStrLn "Callvalue:"
    --print callvalue'<|MERGE_RESOLUTION|>--- conflicted
+++ resolved
@@ -510,19 +510,11 @@
 -- | Evaluate the provided proposition down to its most concrete result
 evalProp :: Prop -> Prop
 evalProp = \case
-<<<<<<< HEAD
   o@(PBool b) -> o
   o@(PNeg p)  -> case p of
               (PBool b) -> PBool (not b)
               _ -> o
   o@(PEq l r) -> if l == r
-=======
-  PBool b -> PBool b
-  PNeg p -> case p of
-              (PBool b) -> PBool (not b)
-              _ -> PNeg p
-  PEq l r -> if l == r
->>>>>>> d0780d7d
              then PBool True
              else o
   o@(PLT l r) -> if l < r
@@ -575,11 +567,7 @@
       print canViolate
       putStrLn "--- canViolate END"
       putStrLn $ "Checking for reachability of " <> show (length withQueries) <> " potential property violations"
-<<<<<<< HEAD
-      -- putStrLn $ T.unpack . formatSMT2 . fst $ withQueries !! 0
-=======
       --putStrLn $ T.unpack . formatSMT2 . fst $ withQueries !! 0
->>>>>>> d0780d7d
       results <- flip mapConcurrently withQueries $ \(query, leaf) -> do
         putStrLn "--- query BEGIN ---"
         print query
