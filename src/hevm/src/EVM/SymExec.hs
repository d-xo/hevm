{-# Language DataKinds #-}
{-# Language OverloadedStrings #-}

module EVM.SymExec where

import Prelude hiding (Word)

import Control.Lens hiding (pre)
import EVM hiding (Query, Revert, push)
import qualified EVM
import EVM.Exec
import qualified EVM.Fetch as Fetch
import EVM.ABI
import EVM.SMT
import qualified EVM.Expr as Expr
import EVM.Stepper (Stepper)
import qualified EVM.Stepper as Stepper
import qualified Control.Monad.Operational as Operational
import Control.Monad.State.Strict hiding (state)
import EVM.Types
import EVM.Concrete (createAddress)
import qualified EVM.FeeSchedule as FeeSchedule
import Data.DoubleWord (Word256)
import GHC.Conc (numCapabilities)
import Control.Concurrent.Async
import Data.Maybe
import Data.List (foldl')
import EVM.Format (formatExpr)

import Data.ByteString (ByteString)
import qualified Control.Monad.State.Class as State
import qualified Data.ByteString.Base16 as BS16
import Data.Bifunctor (first, second)
import Data.Text (Text)
import qualified Data.Text as T
import Data.List (find)
import Data.Maybe (isJust, fromJust)
import Debug.Trace
import EVM.Format (formatExpr)

data ProofResult a b c = Qed a | Cex b | Timeout c
  deriving (Show)
type VerifyResult = ProofResult (Expr End) (Expr End, [Text]) (Expr End)
type EquivalenceResult = ProofResult ([VM], [VM]) VM ()

inRange :: Int -> Expr EWord -> Prop
inRange sz e = PAnd (PGEq e (Lit 0)) (PLEq e (Lit $ 2 ^ sz - 1))

bool :: Expr EWord -> Prop
bool e = POr (PEq e (Lit 1)) (PEq e (Lit 0))

-- | Abstract calldata argument generation
symAbiArg :: Text -> AbiType -> CalldataFragment
symAbiArg name = \case
  AbiUIntType n ->
    if n `mod` 8 == 0 && n <= 256
    then let v = Var name in St [inRange n v] v
    else error "bad type"
  AbiIntType n ->
    if n `mod` 8 == 0 && n <= 256
    -- TODO: is this correct?
    then let v = Var name in St [inRange n v] v
    else error "bad type"
  AbiBoolType -> let v = Var name in St [bool v] v
  AbiAddressType -> let v = Var name in St [inRange 160 v] v
  AbiBytesType n
    -> if n > 0 && n <= 32
       then let v = Var name in St [inRange (n * 8) v] v
       else error "bad type"
  AbiArrayType sz tp -> Comp $ fmap (\n -> symAbiArg (name <> n) tp) [T.pack (show n) | n <- [0..sz-1]]
  t -> error $ "TODO: symbolic abi encoding for " <> show t

data CalldataFragment
  = St [Prop] (Expr EWord)
  | Dy [Prop] (Expr EWord) (Expr Buf)
  | Comp [CalldataFragment]
  deriving (Show, Eq)

-- | Generates calldata matching given type signature, optionally specialized
-- with concrete arguments.
-- Any argument given as "<symbolic>" or omitted at the tail of the list are
-- kept symbolic.
symCalldata :: Text -> [AbiType] -> [String] -> Expr Buf -> (Expr Buf, [Prop])
symCalldata sig typesignature concreteArgs base =
  let args = concreteArgs <> replicate (length typesignature - length concreteArgs)  "<symbolic>"
      mkArg :: AbiType -> String -> Int -> CalldataFragment
      mkArg typ "<symbolic>" n = symAbiArg (T.pack $ "arg" <> show n) typ
      mkArg typ arg _ = let v = makeAbiValue typ arg
                        in case v of
                             AbiUInt _ w -> St [] . Lit . num $ w
                             AbiInt _ w -> St [] . Lit . num $ w
                             AbiAddress w -> St [] . Lit . num $ w
                             AbiBool w -> St [] . Lit $ if w then 1 else 0
                             _ -> error "TODO"
      calldatas = zipWith3 mkArg typesignature args [1..]
      (cdBuf, props) = combineFragments calldatas (writeSelector base sig)
  in (cdBuf, (Expr.bufLength cdBuf .>= cdLen calldatas) : props)

cdLen :: [CalldataFragment] -> Expr EWord
cdLen = go (Lit 4)
  where
    go acc = \case
      [] -> acc
      (hd:tl) -> case hd of
                   St _ _ -> go (Expr.add acc (Lit 32)) tl
                   _ -> error "unsupported"

writeSelector :: Expr Buf -> Text -> Expr Buf
writeSelector buf sig = writeSel (Lit 0) $ writeSel (Lit 1) $ writeSel (Lit 2) $ writeSel (Lit 3) buf
  where
    sel = ConcreteBuf $ selector sig
    writeSel idx = Expr.writeByte idx (Expr.readByte idx sel)

combineFragments :: [CalldataFragment] -> Expr Buf -> (Expr Buf, [Prop])
combineFragments fragments base = go (Lit 4) fragments (base, [])
  where
    go :: Expr EWord -> [CalldataFragment] -> (Expr Buf, [Prop]) -> (Expr Buf, [Prop])
    go _ [] acc = acc
    go idx (f:rest) (buf, ps) = case f of
                             St p w -> go (Expr.add idx (Lit 32)) rest (Expr.writeWord idx w buf, p <> ps)
                             s -> error $ "unsupported cd fragment: " <> show s


-- Preparation of the VM for the unit tests
abstractVM :: Maybe (Text, [AbiType]) -> [String] -> ByteString -> Maybe Precondition -> StorageModel -> VM
abstractVM typesignature concreteArgs contractCode maybepre storagemodel = finalVm
  where
    (calldata', calldataProps) = case typesignature of
                 Nothing -> (AbstractBuf "txdata", [])
                 Just (name, typs) -> symCalldata name typs concreteArgs (AbstractBuf "txdata")
    store = case storagemodel of
              SymbolicS -> AbstractStore -- test cases are using this
              InitialS -> EmptyStore
              ConcreteS -> ConcreteStore mempty
    caller' = Caller 0
    value' = CallValue 0
    code' = RuntimeCode $ fromJust $ Expr.toList (ConcreteBuf contractCode)
    vm' = loadSymVM code' store caller' value' calldata'
    precond = case maybepre of
                Nothing -> []
                Just p -> [p vm']
    finalVm = vm' & set constraints (precond <> calldataProps)

loadSymVM :: ContractCode -> Expr Storage -> Expr EWord -> Expr EWord -> Expr Buf -> VM
loadSymVM x initStore addr callvalue' calldata' =
  (makeVm $ VMOpts
    { vmoptContract = initialContract x
    , vmoptCalldata = calldata'
    , vmoptValue = callvalue'
    , vmoptStorageBase = Symbolic
    , vmoptAddress = createAddress ethrunAddress 1
    , vmoptCaller = addr
    , vmoptOrigin = ethrunAddress --todo: generalize
    , vmoptCoinbase = 0
    , vmoptNumber = 0
    , vmoptTimestamp = (Lit 0)
    , vmoptBlockGaslimit = 0
    , vmoptGasprice = 0
    , vmoptDifficulty = 0
    , vmoptGas = 0xffffffffffffffff
    , vmoptGaslimit = 0xffffffffffffffff
    , vmoptBaseFee = 0
    , vmoptPriorityFee = 0
    , vmoptMaxCodeSize = 0xffffffff
    , vmoptSchedule = FeeSchedule.berlin
    , vmoptChainId = 1
    , vmoptCreate = False
    , vmoptTxAccessList = mempty
    , vmoptAllowFFI = False
    }) & set (env . contracts . at (createAddress ethrunAddress 1))
             (Just (initialContract x))
       & set (env . storage) initStore

doInterpret :: Fetch.Fetcher -> Maybe Integer -> Maybe Integer -> VM -> Expr End
doInterpret fetcher maxIter askSmtIters vm = undefined
--doInterpret fetcher maxIter askSmtIters vm = let
      --f (vm', cs) = Node (BranchInfo (if null cs then vm' else vm) Nothing) cs
    --in f <$> interpret' fetcher maxIter askSmtIters vm

-- | Interpreter which explores all paths at branching points.
-- returns an Expr representing the possible executions
interpret
  :: Fetch.Fetcher
  -> Maybe Integer -- max iterations
  -> Maybe Integer -- ask smt iterations
  -> Stepper (Expr End)
  -> StateT VM IO (Expr End)
interpret fetcher maxIter askSmtIters =
  eval . Operational.view

  where
    eval
      :: Operational.ProgramView Stepper.Action (Expr End)
      -> StateT VM IO (Expr End)

    eval (Operational.Return x) = pure x

    eval (action Operational.:>>= k) =
      case action of
        Stepper.Exec ->
          exec >>= interpret fetcher maxIter askSmtIters . k
        Stepper.Run ->
          run >>= interpret fetcher maxIter askSmtIters . k
        Stepper.IOAct q ->
          mapStateT liftIO q >>= interpret fetcher maxIter askSmtIters . k
        Stepper.Ask (EVM.PleaseChoosePath cond continue) -> do
          assign result Nothing
          vm <- get
          case maxIterationsReached vm maxIter of
            -- TODO: parallelise
            Nothing -> do
              a <- interpret fetcher maxIter askSmtIters (Stepper.evm (continue True) >>= k)
              put vm
              b <- interpret fetcher maxIter askSmtIters (Stepper.evm (continue False) >>= k)
              return $ ITE cond a b
            Just n ->
              interpret fetcher maxIter askSmtIters (Stepper.evm (continue (not n)) >>= k)
        Stepper.Wait q -> do
          let performQuery = do
                m <- liftIO (fetcher q)
                interpret fetcher maxIter askSmtIters (Stepper.evm m >>= k)

          case q of
            PleaseAskSMT _ _ continue -> do
              codelocation <- getCodeLocation <$> get
              iteration <- num . fromMaybe 0 <$> use (iterations . at codelocation)

              -- if this is the first time we are branching at this point,
              -- explore both branches without consulting SMT.
              -- Exploring too many branches is a lot cheaper than
              -- consulting our SMT solver.
              if iteration < (fromMaybe 5 askSmtIters)
              then interpret fetcher maxIter askSmtIters (Stepper.evm (continue EVM.Unknown) >>= k)
              else performQuery

            _ -> performQuery

        Stepper.EVM m ->
          State.state (runState m) >>= interpret fetcher maxIter askSmtIters . k

maxIterationsReached :: VM -> Maybe Integer -> Maybe Bool
maxIterationsReached _ Nothing = Nothing
maxIterationsReached vm (Just maxIter) =
  let codelocation = getCodeLocation vm
      iters = view (iterations . at codelocation . non 0) vm
  in if num maxIter <= iters
     then view (cache . path . at (codelocation, iters - 1)) vm
     else Nothing


type Precondition = VM -> Prop
type Postcondition = VM -> Expr End -> Prop

checkAssert :: SolverGroup -> [Word256] -> ByteString -> Maybe (Text, [AbiType]) -> [String] -> IO [VerifyResult]
checkAssert solvers errs theCode signature' concreteArgs =
    verifyContract solvers theCode signature' concreteArgs
      SymbolicS                      -- storagemodel. "SymbolicS" = abstract storage (e.g. unit tests)
      Nothing                        -- Maybe Precondition
      (Just $ checkAssertions errs)  -- Maybe Postcondition

{- |Checks if an assertion violation has been encountered

  hevm recognises the following as an assertion violation:

  1. the invalid opcode (0xfe) (solc < 0.8)
  2. a revert with a reason of the form `abi.encodeWithSelector("Panic(uint256)", code)`, where code is one of the following (solc >= 0.8):
    - 0x00: Used for generic compiler inserted panics.
    - 0x01: If you call assert with an argument that evaluates to false.
    - 0x11: If an arithmetic operation results in underflow or overflow outside of an unchecked { ... } block.
    - 0x12; If you divide or modulo by zero (e.g. 5 / 0 or 23 % 0).
    - 0x21: If you convert a value that is too big or negative into an enum type.
    - 0x22: If you access a storage byte array that is incorrectly encoded.
    - 0x31: If you call .pop() on an empty array.
    - 0x32: If you access an array, bytesN or an array slice at an out-of-bounds or negative index (i.e. x[i] where i >= x.length or i < 0).
    - 0x41: If you allocate too much memory or create an array that is too large.
    - 0x51: If you call a zero-initialized variable of internal function type.

  see: https://docs.soliditylang.org/en/v0.8.6/control-structures.html?highlight=Panic#panic-via-assert-and-error-via-require
-}
checkAssertions :: [Word256] -> Postcondition
checkAssertions errs _ = \case
  Revert (ConcreteBuf msg) -> PBool $ msg `notElem` (fmap panicMsg errs)
  Revert b -> foldl' PAnd (PBool True) (fmap (PNeg . PEq b . ConcreteBuf . panicMsg) errs) -- what the hell is this?
                                                                                           -- when does it trigger?
  _ -> PBool True

-- |By default hevm checks for all assertions except those which result from arithmetic overflow
defaultPanicCodes :: [Word256]
defaultPanicCodes = [ 0x00, 0x01, 0x12, 0x21, 0x22, 0x31, 0x32, 0x41, 0x51 ]

allPanicCodes :: [Word256]
allPanicCodes = [ 0x00, 0x01, 0x11, 0x12, 0x21, 0x22, 0x31, 0x32, 0x41, 0x51 ]

-- |Produces the revert message for solc >=0.8 assertion violations
panicMsg :: Word256 -> ByteString
panicMsg err = (selector "Panic(uint256)") <> (encodeAbiValue $ AbiUInt 256 err)

verifyContract :: SolverGroup -> ByteString -> Maybe (Text, [AbiType]) -> [String] -> StorageModel -> Maybe Precondition -> Maybe Postcondition -> IO [VerifyResult]
verifyContract solvers theCode signature' concreteArgs storagemodel maybepre maybepost = do
  let preState = abstractVM signature' concreteArgs theCode maybepre storagemodel
  verify solvers preState
    Nothing -- maxSMTiter
    Nothing -- askSMTIters
    Nothing -- rpcInfo
    maybepost

pruneDeadPaths :: [VM] -> [VM]
pruneDeadPaths =
  filter $ \vm -> case view result vm of
    Just (VMFailure DeadPath) -> False
    _ -> True

-- | Stepper that parses the result of Stepper.runFully into an Expr End
runExpr :: Stepper.Stepper (Expr End)
runExpr = do
  vm <- Stepper.runFully
  pure $ case view result vm of
    Nothing -> error "Internal Error: vm in intermediate state after call to runFully"
    Just (VMSuccess buf) -> Return buf (view (env . storage) vm)
    Just (VMFailure e) -> case e of
      UnrecognizedOpcode _ -> Invalid
      SelfDestruction -> SelfDestruct
      EVM.IllegalOverflow -> EVM.Types.IllegalOverflow
      EVM.Revert buf -> EVM.Types.Revert buf
      e' -> EVM.Types.TmpErr $ show e'

-- | Converts a given top level expr into a list of final states and the associated path conditions for each state
flattenExpr :: Expr End -> [([Prop], Expr End)]
flattenExpr = go []
  where
    go :: [Prop] -> Expr End -> [([Prop], Expr End)]
    go pcs = \case
<<<<<<< HEAD
      ITE c t f -> go (PNeg (PEq c (Lit 0)) : pcs) t <> go (PEq c (Lit 0) : pcs) f
=======
      ITE c t f -> go (PNeg ((PEq c (Lit 0))) : pcs) t <> go (PEq c (Lit 0) : pcs) f
>>>>>>> 91b57a8f
      Invalid -> [(pcs, Invalid)]
      SelfDestruct -> [(pcs, SelfDestruct)]
      Revert buf -> [(pcs, Revert buf)]
      Return  buf store -> [(pcs, Return buf store)]
      EVM.Types.IllegalOverflow -> [(pcs, EVM.Types.IllegalOverflow)]
      TmpErr s -> error s

-- | Simple recursive match based AST simplification
-- Note: may not terminate!
simplify :: Expr a -> Expr a
simplify e = if (mapExpr go e == e)
               then e
               else simplify (mapExpr go e)
  where
    go :: Expr a -> Expr a
    -- redundant CopySlice
    go (CopySlice (Lit 0x0) (Lit 0x0) (Lit 0x0) _ dst) = dst

    -- simplify buffers
    go o@(ReadWord off1 (WriteWord off2 x _))
      | off1 == off2 = x
      | otherwise = o
    go o@(ReadWord (Lit _) _) = Expr.simplifyReads o
    go o@(ReadByte (Lit _) _) = Expr.simplifyReads o

    -- redundant Eq
    go o@(Eq a b)
      | a == b = (Lit 1)
      | otherwise = o
    -- redundant ITE
    go o@(ITE c a b)
      | c == Lit 1 = a
      | c == Lit 0 = b
--      | a == b = trace ("a: " <> show a <> "\n\nb: " <> show b) a
      | otherwise = o
    -- redundant add / sub
    go o@(Sub (Add a b) c)
      | a == c = b
      | b == c = a
      | otherwise = o
    go o@(SHL a v)
      | a == (Lit 0) = v
      | otherwise = o
    go o@(SHR a v)
      | a == (Lit 0) = v
      | otherwise = o
    go o@(And a (And b c))
      | a == c = (And a b)
      | a == b = (And b c)
      | otherwise = o
    go o@(Add a b)
      | b == (Lit 0) = a
      | a == (Lit 0) = b
      | otherwise = o
    go o@(EVM.Types.LT (Lit a) (Lit b))
      | (a < b) = Lit 1
      | otherwise = Lit 0
    -- we write at least 32, so if x <= 32, it's FALSE
    go o@(EVM.Types.LT (BufLength (WriteWord {})) x)
      | x <= Lit 32 = Lit 0x0
      | otherwise = o
    -- we write at least 32, so if x < 32, it's TRUE
    go o@(EVM.Types.GT (BufLength (WriteWord {})) x)
      | x < Lit 32 = Lit 0x1
      | otherwise = o
    go o@(Sub a b)
      | a == b = Lit 0
      | b == (Lit 0) = a
      | otherwise = o
    go a = a

reachableQueries :: Expr End -> IO [SMT2]
reachableQueries = go []
  where
    go :: [Prop] -> Expr End -> IO [SMT2]
    go pcs = \case
      ITE c t f -> do
        (tres, fres) <- concurrently
          (go (PEq (Lit 1) c : pcs) t)
          (go (PEq (Lit 0) c : pcs) f)
        pure (tres <> fres)
      _ -> pure [assertProps pcs]

-- | Strips unreachable branches from a given expr
-- Returns a list of executed SMT queries alongside the reduced expression for debugging purposes
-- Note that the reduced expression loses information relative to the original
-- one if jump conditions are removed. This restriction can be removed once
-- Expr supports attaching knowledge to AST nodes.
-- Although this algorithm currently parallelizes nicely, it does not exploit
-- the incremental nature of the task at hand. Introducing support for
-- incremental queries might let us go even faster here.
-- TODO: handle errors properly
reachable2 :: SolverGroup -> Expr End -> IO ([SMT2], Expr End)
reachable2 solvers e = do
    res <- go [] e
    pure $ second (fromMaybe (error "Internal Error: no reachable paths found")) res
  where
    {-
       Walk down the tree and collect pcs.
       Dispatch a reachability query at each leaf.
       If reachable return the expr wrapped in a Just. If not return Nothing.
       When walking back up the tree drop unreachable subbranches.
    -}
    go :: [Prop] -> Expr End -> IO ([SMT2], Maybe (Expr End))
    go pcs = \case
      ITE c t f -> do
        (tres, fres) <- concurrently
          (go (PEq (Lit 1) c : pcs) t)
          (go (PEq (Lit 0) c : pcs) f)
        let subexpr = case (snd tres, snd fres) of
              (Just t', Just f') -> Just $ ITE c t' f'
              (Just t', Nothing) -> Just t'
              (Nothing, Just f') -> Just f'
              (Nothing, Nothing) -> Nothing
        pure (fst tres <> fst fres, subexpr)
      leaf -> do
        let query = assertProps pcs
        res <- checkSat' solvers (query, [])
        case res of
          Sat _ -> pure ([query], Just leaf)
          Unsat -> pure ([query], Nothing)
          r -> error $ "Invalid solver result: " <> show r

-- | Strips unreachable branches from a given expr
-- Returns a list of executed SMT queries alongside the reduced expression for debugging purposes
-- Note that the reduced expression loses information relative to the original
-- one if jump conditions are removed. This restriction can be removed once
-- Expr supports attaching knowledge to AST nodes.
-- Although this algorithm currently parallelizes nicely, it does not exploit
-- the incremental nature of the task at hand. Introducing support for
-- incremental queries might let us go even faster here.
-- TODO: handle errors properly
reachable :: SolverGroup -> Expr End -> IO ([SMT2], Expr End)
reachable solvers = go []
  where
    go :: [Prop] -> Expr End -> IO ([SMT2], Expr End)
    go pcs = \case
      ITE c t f -> do
        let
          tquery = assertProps (PEq c (Lit 1) : pcs)
          fquery = assertProps (PEq c (Lit 0) : pcs)
        tres <- (checkSat' solvers (tquery, []))
        fres <- (checkSat' solvers (fquery, []))
        print (tres, fres)
        case (tres, fres) of
          (Error tm, Error fm) -> do
            writeFile "tquery.smt2" (T.unpack $ formatSMT2 tquery)
            writeFile "fquery.smt2" (T.unpack $ formatSMT2 fquery)
            error $ "Solver Errors: " <> (T.unpack . T.unlines $ [tm, fm])
          (Error tm, _) -> do
            putStrLn $ T.unpack $ formatSMT2 tquery
            error $ "Solver Error: " <> T.unpack tm
          (_ , Error fm) -> error $ "Solver Error: " <> T.unpack fm
          (EVM.SMT.Unknown, _) -> error "Solver timeout, unable to analyze reachability"
          (_, EVM.SMT.Unknown) -> error "Solver timeout, unable to analyze reachability"
          (Unsat, Sat _) -> go (PEq c (Lit 0) : pcs) f
          (Sat _, Unsat) -> go (PEq c (Lit 1) : pcs) t
          (Sat _, Sat _) -> do
            ((tqs, texp), (fqs, fexp)) <- concurrently
              (go (PEq c (Lit 1) : pcs) t)
              (go (PEq c (Lit 0) : pcs) f)
            pure ([tquery, fquery] <> tqs <> fqs, ITE c texp fexp)
          (Unsat, Unsat) -> do
            putStrLn $ "pcs: " <> show pcs
            putStrLn $ "tquery:\n " <> (T.unpack $ formatSMT2 tquery)
            putStrLn $ "fquery:\n " <> (T.unpack $ formatSMT2 fquery)
            error "Internal Error: two unsat branches found"
      Invalid -> pure ([], Invalid)
      SelfDestruct -> pure ([], SelfDestruct)
      Revert msg -> pure ([], Revert msg)
      Return msg store -> pure ([], Return msg store)
      EVM.Types.IllegalOverflow -> pure ([], EVM.Types.IllegalOverflow)
      TmpErr e -> error $ "TmpErr: " <> show e

-- | Evaluate the provided proposition down to its most concrete result
evalProp :: Prop -> Prop
evalProp = \case
  o@(PBool b) -> o
  o@(PNeg p)  -> case p of
              (PBool b) -> PBool (not b)
              _ -> o
  o@(PEq l r) -> if l == r
             then PBool True
             else o
  o@(PLT l r) -> if l < r
             then PBool True
             else o
  o@(PGT l r) -> if l > r
             then PBool True
             else o
  o@(PGEq l r) -> if l >= r
             then PBool True
             else o
  o@(PLEq l r) -> if l <= r
             then PBool True
             else o
  o@(PAnd l r) -> case (evalProp l, evalProp r) of
                (PBool True, PBool True) -> PBool True
                (PBool _, PBool _) -> PBool False
                _ -> o
  o@(POr l r) -> case (evalProp l, evalProp r) of
                (PBool False, PBool False) -> PBool False
                (PBool _, PBool _) -> PBool True
                _ -> o


-- | Symbolically execute the VM and check all endstates against the postcondition, if available.
verify :: SolverGroup -> VM -> Maybe Integer -> Maybe Integer -> Maybe (Fetch.BlockNumber, Text) -> Maybe Postcondition -> IO [VerifyResult]
verify solvers preState maxIter askSmtIters rpcinfo maybepost = do
  putStrLn "Exploring contract"
  expr <- simplify <$> evalStateT (interpret (Fetch.oracle solvers Nothing) Nothing Nothing runExpr) preState
  -- expr <- evalStateT (interpret (Fetch.oracle solvers Nothing) Nothing Nothing runExpr) preState
  putStrLn $ "Explored contract (" <> show (Expr.numBranches expr) <> " branches)"
  putStrLn $ "----IR BEGIN----\n" <> formatExpr expr <> "\n----IR END----\n"
  let leaves = flattenExpr expr
  putStrLn " --- leaves BEGIN --- "
  print leaves
  putStrLn "--- leaves END --- "
  case maybepost of
    Nothing -> pure [Qed expr] -- nothing to verify, hence it's OK
    Just post -> do
      let
        -- Filter out any leaves that can be statically shown to be safe
        canViolate = flip filter leaves $
          \(_, leaf) -> case evalProp (post preState leaf) of
            PBool True -> False -- don't keep
            _ -> True           -- keep
        assumes = view constraints preState
        withQueries = fmap (\(pcs, leaf) -> (assertProps (PNeg (post preState leaf) : assumes <> pcs), leaf)) canViolate
      -- Dispatch the remaining branches to the solver to check for violations
      putStrLn "--- canViolate BEGIN"
      print canViolate
      putStrLn "--- canViolate END"
      putStrLn $ "Checking for reachability of " <> show (length withQueries) <> " potential property violations"
      --putStrLn $ T.unpack . formatSMT2 . fst $ withQueries !! 0
      results <- flip mapConcurrently withQueries $ \(query, leaf) -> do
        putStrLn "--- query BEGIN ---"
        print query
        putStrLn "--- query END ---"
        res <- checkSat' solvers (query, ["txdata", "storage"])
        putStrLn "--- res BEGIN ---"
        print res
        putStrLn "--- res END ---"
        pure (res, leaf)
      let cexs = filter (\(res, _) -> not . isUnsat $ res) results
      pure $ if null cexs then [Qed expr] else fmap toVRes cexs
  where
    toVRes :: (CheckSatResult, Expr End) -> VerifyResult
    toVRes (res, leaf) = case res of
      Sat model -> Cex (leaf, model)
      EVM.SMT.Unknown -> Timeout leaf
      Unsat -> Qed leaf
      Error e -> error $ "Internal Error: solver responded with error: " <> show e

-- | Compares two contract runtimes for trace equivalence by running two VMs and comparing the end states.
equivalenceCheck :: ByteString -> ByteString -> Maybe Integer -> Maybe Integer -> Maybe (Text, [AbiType]) -> EquivalenceResult
equivalenceCheck bytecodeA bytecodeB maxiter askSmtIters signature' = undefined
  --let
    --bytecodeA' = if BS.null bytecodeA then BS.pack [0] else bytecodeA
    --bytecodeB' = if BS.null bytecodeB then BS.pack [0] else bytecodeB
  --preStateA <- abstractVM signature' [] bytecodeA' SymbolicS

  --let preself = preStateA ^. state . contract
      --precaller = preStateA ^. state . caller
      --callvalue' = preStateA ^. state . callvalue
      --prestorage = preStateA ^?! env . contracts . ix preself . storage
      --(calldata', cdlen) = view (state . calldata) preStateA
      --pathconds = view constraints preStateA
      --preStateB = loadSymVM (RuntimeCode (ConcreteBuffer bytecodeB')) prestorage SymbolicS precaller callvalue' (calldata', cdlen) & set constraints pathconds

  --smtState <- queryState
  --push 1
  --aVMs <- doInterpret (Fetch.oracle (Just smtState) Nothing False) maxiter askSmtIters preStateA
  --pop 1
  --push 1
  --bVMs <- doInterpret (Fetch.oracle (Just smtState) Nothing False) maxiter askSmtIters preStateB
  --pop 1
  ---- Check each pair of endstates for equality:
  --let differingEndStates = uncurry distinct <$> [(a,b) | a <- pruneDeadPaths (leaves aVMs), b <- pruneDeadPaths (leaves bVMs)]
      --distinct a b =
        --let (aPath, bPath) = both' (view constraints) (a, b)
            --(aSelf, bSelf) = both' (view (state . contract)) (a, b)
            --(aEnv, bEnv) = both' (view (env . contracts)) (a, b)
            --(aResult, bResult) = both' (view result) (a, b)
            ----(Symbolic _ aStorage, Symbolic _ bStorage) = (view storage (aEnv ^?! ix aSelf), view storage (bEnv ^?! ix bSelf))
            --differingResults = case (aResult, bResult) of

              --(Just (VMSuccess aOut), Just (VMSuccess bOut)) ->
                --aOut ./= bOut .|| aStorage ./= bStorage .|| fromBool (aSelf /= bSelf)

              --(Just (VMFailure UnexpectedSymbolicArg), _) ->
                --error $ "Unexpected symbolic argument at opcode: " <> maybe "??" show (vmOp a) <> ". Not supported (yet!)"

              --(_, Just (VMFailure UnexpectedSymbolicArg)) ->
                --error $ "Unexpected symbolic argument at opcode: " <> maybe "??" show (vmOp a) <> ". Not supported (yet!)"

              --(Just (VMFailure _), Just (VMFailure _)) -> sFalse

              --(Just _, Just _) -> sTrue

              --errormsg -> error $ show errormsg

        --in sAnd (fst <$> aPath) .&& sAnd (fst <$> bPath) .&& differingResults
  ---- If there exists a pair of endstates where this is not the case,
  ---- the following constraint is satisfiable
  --constrain $ sOr differingEndStates

  --checkSat >>= \case
     --Unk -> return $ Timeout ()
     --Sat -> return $ Cex preStateA
     --Unsat -> return $ Qed (leaves aVMs, leaves bVMs)
     --DSat _ -> error "unexpected DSAT"

both' :: (a -> b) -> (a, a) -> (b, b)
both' f (x, y) = (f x, f y)

showCounterexample :: VM -> Maybe (Text, [AbiType]) -> ()
showCounterexample vm maybesig = undefined
  --let (calldata', S _ cdlen) = view (EVM.state . EVM.calldata) vm
      --S _ cvalue = view (EVM.state . EVM.callvalue) vm
      --SAddr caller' = view (EVM.state . EVM.caller) vm
  --cdlen' <- num <$> getValue cdlen
  --calldatainput <- case calldata' of
    --SymbolicBuffer cd -> mapM (getValue.fromSized) (take cdlen' cd) >>= return . pack
    --ConcreteBuffer cd -> return $ BS.take cdlen' cd
  --callvalue' <- getValue cvalue
  --caller'' <- num <$> getValue caller'
  --io $ do
    --putStrLn "Calldata:"
    --print $ ByteStringS calldatainput

    ---- pretty print calldata input if signature is available
    --case maybesig of
      --Just (name, types) -> putStrLn $ unpack (head (splitOn "(" name)) ++
        --show (decodeAbiValue (AbiTupleType (fromList types)) $ Lazy.fromStrict (BS.drop 4 calldatainput))
      --Nothing -> return ()

    --putStrLn "Caller:"
    --print (Addr caller'')
    --putStrLn "Callvalue:"
    --print callvalue'<|MERGE_RESOLUTION|>--- conflicted
+++ resolved
@@ -330,11 +330,7 @@
   where
     go :: [Prop] -> Expr End -> [([Prop], Expr End)]
     go pcs = \case
-<<<<<<< HEAD
-      ITE c t f -> go (PNeg (PEq c (Lit 0)) : pcs) t <> go (PEq c (Lit 0) : pcs) f
-=======
       ITE c t f -> go (PNeg ((PEq c (Lit 0))) : pcs) t <> go (PEq c (Lit 0) : pcs) f
->>>>>>> 91b57a8f
       Invalid -> [(pcs, Invalid)]
       SelfDestruct -> [(pcs, SelfDestruct)]
       Revert buf -> [(pcs, Revert buf)]
