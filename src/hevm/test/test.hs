{-# Language OverloadedStrings #-}
{-# Language GADTs #-}
{-# Language ViewPatterns #-}
{-# Language ScopedTypeVariables #-}
{-# Language LambdaCase #-}
{-# Language QuasiQuotes #-}
{-# Language FlexibleInstances #-}
{-# Language GeneralizedNewtypeDeriving #-}
{-# Language DataKinds #-}
{-# Language StandaloneDeriving #-}

module Main where

import Data.Text (Text)
import Data.ByteString (ByteString)

import Prelude hiding (fail)

import qualified Data.Text as Text
import qualified Data.ByteString as BS
import qualified Data.ByteString.Lazy as BS (fromStrict)
import qualified Data.ByteString.Base16 as Hex
import Data.Maybe
import Test.Tasty
import Test.Tasty.QuickCheck
import Test.Tasty.HUnit
import Test.Tasty.Runners
import Test.Tasty.ExpectedFailure

import Control.Monad.State.Strict (execState, runState)
import Control.Lens hiding (List, pre, (.>))

import qualified Data.Vector as Vector
import Data.String.Here

import Data.Binary.Put (runPut)
import Data.Binary.Get (runGetOrFail)

import EVM hiding (Query)
import EVM.SymExec
import EVM.ABI
import EVM.Format
import EVM.Exec
import qualified EVM.Patricia as Patricia
import EVM.Precompiled
import EVM.RLP
import EVM.Solidity
import EVM.Types
import EVM.SMT
import qualified Data.ByteString.Base16 as BS16
import qualified EVM.Expr as Expr


main :: IO ()
main = defaultMain tests

-- | run a subset of tests in the repl. p is a tasty pattern:
-- https://github.com/UnkindPartition/tasty/tree/ee6fe7136fbcc6312da51d7f1b396e1a2d16b98a#patterns
runSubSet :: String -> IO ()
runSubSet p = defaultMain . applyPattern p $ tests

tests :: TestTree
tests = testGroup "hevm"
  [ testGroup "ABI"
    [ testProperty "Put/get inverse" $ \x ->
        case runGetOrFail (getAbi (abiValueType x)) (runPut (putAbi x)) of
          Right ("", _, x') -> x' == x
          _ -> False
    ]
  , testGroup "Solidity expressions"
    [ expectFail $ testCase "Trivial" $
        SolidityCall "x = 3;" []
          ===> AbiUInt 256 3

    , expectFail $ testCase "Arithmetic" $ do
        SolidityCall "x = a + 1;"
          [AbiUInt 256 1] ===> AbiUInt 256 2
        SolidityCall "unchecked { x = a - 1; }"
          [AbiUInt 8 0] ===> AbiUInt 8 255

    , expectFail $ testCase "keccak256()" $
        SolidityCall "x = uint(keccak256(abi.encodePacked(a)));"
          [AbiString ""] ===> AbiUInt 256 0xc5d2460186f7233c927e7db2dcc703c0e500b653ca82273b7bfad8045d85a470

    , expectFail $ testProperty "abi encoding vs. solidity" $ withMaxSuccess 20 $ forAll (arbitrary >>= genAbiValue) $
      \y -> ioProperty $ do
          -- traceM ("encoding: " ++ (show y) ++ " : " ++ show (abiValueType y))
          Just encoded <- runStatements [i| x = abi.encode(a);|]
            [y] AbiBytesDynamicType
          let AbiTuple (Vector.toList -> [solidityEncoded]) = decodeAbiValue (AbiTupleType $ Vector.fromList [AbiBytesDynamicType]) (BS.fromStrict encoded)
          let hevmEncoded = encodeAbiValue (AbiTuple $ Vector.fromList [y])
          -- traceM ("encoded (solidity): " ++ show solidityEncoded)
          -- traceM ("encoded (hevm): " ++ show (AbiBytesDynamic hevmEncoded))
          assertEqual "abi encoding mismatch" solidityEncoded (AbiBytesDynamic hevmEncoded)

    , expectFail $ testProperty "abi encoding vs. solidity (2 args)" $ withMaxSuccess 20 $ forAll (arbitrary >>= bothM genAbiValue) $
      \(x', y') -> ioProperty $ do
          -- traceM ("encoding: " ++ (show x') ++ ", " ++ (show y')  ++ " : " ++ show (abiValueType x') ++ ", " ++ show (abiValueType y'))
          Just encoded <- runStatements [i| x = abi.encode(a, b);|]
            [x', y'] AbiBytesDynamicType
          let AbiTuple (Vector.toList -> [solidityEncoded]) = decodeAbiValue (AbiTupleType $ Vector.fromList [AbiBytesDynamicType]) (BS.fromStrict encoded)
          let hevmEncoded = encodeAbiValue (AbiTuple $ Vector.fromList [x',y'])
          -- traceM ("encoded (solidity): " ++ show solidityEncoded)
          -- traceM ("encoded (hevm): " ++ show (AbiBytesDynamic hevmEncoded))
          assertEqual "abi encoding mismatch" solidityEncoded (AbiBytesDynamic hevmEncoded)
    ]

  , testGroup "Precompiled contracts"
      [ testGroup "Example (reverse)"
          [ testCase "success" $
              assertEqual "example contract reverses"
                (execute 0xdeadbeef "foobar" 6) (Just "raboof")
          , testCase "failure" $
              assertEqual "example contract fails on length mismatch"
                (execute 0xdeadbeef "foobar" 5) Nothing
          ]

      , testGroup "ECRECOVER"
          [ testCase "success" $ do
              let
                r = hex "c84e55cee2032ea541a32bf6749e10c8b9344c92061724c4e751600f886f4732"
                s = hex "1542b6457e91098682138856165381453b3d0acae2470286fd8c8a09914b1b5d"
                v = hex "000000000000000000000000000000000000000000000000000000000000001c"
                h = hex "513954cf30af6638cb8f626bd3f8c39183c26784ce826084d9d267868a18fb31"
                a = hex "0000000000000000000000002d5e56d45c63150d937f2182538a0f18510cb11f"
              assertEqual "successful recovery"
                (Just a)
                (execute 1 (h <> v <> r <> s) 32)
          , testCase "fail on made up values" $ do
              let
                r = hex "c84e55cee2032ea541a32bf6749e10c8b9344c92061724c4e751600f886f4731"
                s = hex "1542b6457e91098682138856165381453b3d0acae2470286fd8c8a09914b1b5d"
                v = hex "000000000000000000000000000000000000000000000000000000000000001c"
                h = hex "513954cf30af6638cb8f626bd3f8c39183c26784ce826084d9d267868a18fb31"
              assertEqual "fail because bit flip"
                Nothing
                (execute 1 (h <> v <> r <> s) 32)
          ]
      ]
  , testGroup "Byte/word manipulations"
    [ testProperty "padLeft length" $ \n (Bytes bs) ->
        BS.length (padLeft n bs) == max n (BS.length bs)
    , testProperty "padLeft identity" $ \(Bytes bs) ->
        padLeft (BS.length bs) bs == bs
    , testProperty "padRight length" $ \n (Bytes bs) ->
        BS.length (padLeft n bs) == max n (BS.length bs)
    , testProperty "padRight identity" $ \(Bytes bs) ->
        padLeft (BS.length bs) bs == bs
    , testProperty "padLeft zeroing" $ \(NonNegative n) (Bytes bs) ->
        let x = BS.take n (padLeft (BS.length bs + n) bs)
            y = BS.replicate n 0
        in x == y
    ]

  , testGroup "Unresolved link detection"
    [ testCase "holes detected" $ do
        let code' = "608060405234801561001057600080fd5b5060405161040f38038061040f83398181016040528101906100329190610172565b73__$f3cbc3eb14e5bd0705af404abcf6f741ec$__63ab5c1ffe826040518263ffffffff1660e01b81526004016100699190610217565b60206040518083038186803b15801561008157600080fd5b505af4158015610095573d6000803e3d6000fd5b505050506040513d601f19601f820116820180604052508101906100b99190610145565b50506103c2565b60006100d36100ce84610271565b61024c565b9050828152602081018484840111156100ef576100ee610362565b5b6100fa8482856102ca565b509392505050565b600081519050610111816103ab565b92915050565b600082601f83011261012c5761012b61035d565b5b815161013c8482602086016100c0565b91505092915050565b60006020828403121561015b5761015a61036c565b5b600061016984828501610102565b91505092915050565b6000602082840312156101885761018761036c565b5b600082015167ffffffffffffffff8111156101a6576101a5610367565b5b6101b284828501610117565b91505092915050565b60006101c6826102a2565b6101d081856102ad565b93506101e08185602086016102ca565b6101e981610371565b840191505092915050565b60006102016003836102ad565b915061020c82610382565b602082019050919050565b6000604082019050818103600083015261023181846101bb565b90508181036020830152610244816101f4565b905092915050565b6000610256610267565b905061026282826102fd565b919050565b6000604051905090565b600067ffffffffffffffff82111561028c5761028b61032e565b5b61029582610371565b9050602081019050919050565b600081519050919050565b600082825260208201905092915050565b60008115159050919050565b60005b838110156102e85780820151818401526020810190506102cd565b838111156102f7576000848401525b50505050565b61030682610371565b810181811067ffffffffffffffff821117156103255761032461032e565b5b80604052505050565b7f4e487b7100000000000000000000000000000000000000000000000000000000600052604160045260246000fd5b600080fd5b600080fd5b600080fd5b600080fd5b6000601f19601f8301169050919050565b7f6261720000000000000000000000000000000000000000000000000000000000600082015250565b6103b4816102be565b81146103bf57600080fd5b50565b603f806103d06000396000f3fe6080604052600080fdfea26469706673582212207d03b26e43dc3d116b0021ddc9817bde3762a3b14315351f11fc4be384fd14a664736f6c63430008060033"
        assertBool "linker hole not detected" (containsLinkerHole code'),
      testCase "no false positives" $ do
        let code' = "0x608060405234801561001057600080fd5b50600436106100365760003560e01c806317bf8bac1461003b578063acffee6b1461005d575b600080fd5b610043610067565b604051808215151515815260200191505060405180910390f35b610065610073565b005b60008060015414905090565b6000809054906101000a900473ffffffffffffffffffffffffffffffffffffffff1673ffffffffffffffffffffffffffffffffffffffff1663f8a8fd6d6040518163ffffffff1660e01b815260040160206040518083038186803b1580156100da57600080fd5b505afa1580156100ee573d6000803e3d6000fd5b505050506040513d602081101561010457600080fd5b810190808051906020019092919050505060018190555056fea265627a7a723158205d775f914dcb471365a430b5f5b2cfe819e615cbbb5b2f1ccc7da1fd802e43c364736f6c634300050b0032"
        assertBool "false positive" (not . containsLinkerHole $ code')
    ]

  , testGroup "metadata stripper"
    [ testCase "it strips the metadata for solc => 0.6" $ do
        let code' = hexText "0x608060405234801561001057600080fd5b50600436106100365760003560e01c806317bf8bac1461003b578063acffee6b1461005d575b600080fd5b610043610067565b604051808215151515815260200191505060405180910390f35b610065610073565b005b60008060015414905090565b6000809054906101000a900473ffffffffffffffffffffffffffffffffffffffff1673ffffffffffffffffffffffffffffffffffffffff1663f8a8fd6d6040518163ffffffff1660e01b815260040160206040518083038186803b1580156100da57600080fd5b505afa1580156100ee573d6000803e3d6000fd5b505050506040513d602081101561010457600080fd5b810190808051906020019092919050505060018190555056fea265627a7a723158205d775f914dcb471365a430b5f5b2cfe819e615cbbb5b2f1ccc7da1fd802e43c364736f6c634300050b0032"
            stripped = stripBytecodeMetadata code'
        assertEqual "failed to strip metadata" (show (ByteStringS stripped)) "0x608060405234801561001057600080fd5b50600436106100365760003560e01c806317bf8bac1461003b578063acffee6b1461005d575b600080fd5b610043610067565b604051808215151515815260200191505060405180910390f35b610065610073565b005b60008060015414905090565b6000809054906101000a900473ffffffffffffffffffffffffffffffffffffffff1673ffffffffffffffffffffffffffffffffffffffff1663f8a8fd6d6040518163ffffffff1660e01b815260040160206040518083038186803b1580156100da57600080fd5b505afa1580156100ee573d6000803e3d6000fd5b505050506040513d602081101561010457600080fd5b810190808051906020019092919050505060018190555056fe"
    ,
      testCase "it strips the metadata and constructor args" $ do
        let srccode =
              [i|
                contract A {
                  uint y;
                  constructor(uint x) public {
                    y = x;
                  }
                }
                |]

        (json, path') <- solidity' srccode
        let Just (solc', _, _) = readJSON json
            initCode :: ByteString
            Just initCode = solc' ^? ix (path' <> ":A") . creationCode
        -- add constructor arguments
        assertEqual "constructor args screwed up metadata stripping" (stripBytecodeMetadata (initCode <> encodeAbiValue (AbiUInt 256 1))) (stripBytecodeMetadata initCode)
    ]

  , testGroup "RLP encodings"
    [ testProperty "rlp decode is a retraction (bytes)" $ \(Bytes bs) ->
--      withMaxSuccess 100000 $
      rlpdecode (rlpencode (BS bs)) == Just (BS bs)
    , testProperty "rlp encode is a partial inverse (bytes)" $ \(Bytes bs) ->
--      withMaxSuccess 100000 $
        case rlpdecode bs of
          Just r -> rlpencode r == bs
          Nothing -> True
    ,  testProperty "rlp decode is a retraction (RLP)" $ \(RLPData r) ->
--       withMaxSuccess 100000 $
       rlpdecode (rlpencode r) == Just r
    ]
  , testGroup "Merkle Patricia Trie"
    [  testProperty "update followed by delete is id" $ \(Bytes r, Bytes s, Bytes t) ->
        whenFail
        (putStrLn ("r:" <> (show (ByteStringS r))) >>
         putStrLn ("s:" <> (show (ByteStringS s))) >>
         putStrLn ("t:" <> (show (ByteStringS t)))) $
--       withMaxSuccess 100000 $
       Patricia.insertValues [(r, BS.pack[1]), (s, BS.pack[2]), (t, BS.pack[3]),
                              (r, mempty), (s, mempty), (t, mempty)]
       === (Just $ Patricia.Literal Patricia.Empty)
    ]
  , testGroup "Panic codes via symbolic execution"
   [
      testCase "assert-fail" $ do
        Just c <- solcRuntime "MyContract"
            [i|
            contract MyContract {
              function fun(uint256 a) external pure {
                assert(a != 0);
              }
             }
            |]
        [Cex _] <- withSolvers Z3 1 $ \s -> checkAssert s [0x01] c (Just ("fun(uint256)", [AbiUIntType 256])) []
        putStrLn "expected counterexample found"
      ,
      testCase "safeAdd-fail" $ do
         Just c <- solcRuntime "MyContract"
             [i|
             contract MyContract {
               function fun(uint256 a, uint256 b) external pure returns (uint256 c) {
                c = a+b;
               }
              }
             |]
         [Cex _] <- withSolvers Z3 1 $ \s -> checkAssert s [0x11] c (Just ("fun(uint256,uint256)", [AbiUIntType 256, AbiUIntType 256])) []
         putStrLn "expected counterexample found"
      ,
      testCase "div-by-zero-fail" $ do
         Just c <- solcRuntime "MyContract"
             [i|
             contract MyContract {
               function fun(uint256 a, uint256 b) external pure returns (uint256 c) {
                c = a/b;
               }
              }
             |]
         [Cex _] <- withSolvers Z3 1 $ \s -> checkAssert s [0x12] c (Just ("fun(uint256,uint256)", [AbiUIntType 256, AbiUIntType 256])) []
         putStrLn "expected counterexample found"
      ,
      testCase "enum-conversion-fail" $ do
         Just c <- solcRuntime "MyContract"
             [i|
             contract MyContract {
               enum MyEnum { ONE, TWO }
               function fun(uint256 a) external pure returns (MyEnum b) {
                 b = MyEnum(a);
               }
              }
             |]
         [Cex _] <- withSolvers Z3 1 $ \s -> checkAssert s [0x21] c (Just ("fun(uint256)", [AbiUIntType 256])) []
         putStrLn "expected counterexample found"
      ,
      -- TODO -x22 is missing: "0x22: If you access a storage byte array that is incorrectly encoded."
      -- TODO below should NOT fail
      expectFail $ testCase "pop-empty-array" $ do
         Just c <- solcRuntime "MyContract"
             [i|
             contract MyContract {
               uint[] private arr;
               function fun(uint8 a) external {
                 arr.push(1);
                 arr.push(2);
                 for (uint i = 0; i < a; i++) {
                   arr.pop();
                 }
               }
              }
             |]
         a <- withSolvers Z3 1 $ \s -> checkAssert s [0x31] c (Just ("fun(uint8)", [AbiUIntType 8])) []
         print $ length a
         print $ show a
         putStrLn "expected counterexample found"
      ,
      testCase "access-out-of-bounds-array" $ do
         Just c <- solcRuntime "MyContract"
             [i|
             contract MyContract {
               uint[] private arr;
               function fun(uint8 a) external returns (uint x){
                 arr.push(1);
                 arr.push(2);
                 x = arr[a];
               }
              }
             |]
         [Cex _] <- withSolvers Z3 1 $ \s -> checkAssert s [0x32] c (Just ("fun(uint8)", [AbiUIntType 8])) []
         putStrLn "expected counterexample found"
       ,
       -- TODO the system currently does not allow for symbolic array size allocation
       expectFail $ testCase "alloc-too-much" $ do
         Just c <- solcRuntime "MyContract"
             [i|
             contract MyContract {
               function fun(uint256 a) external {
                 uint[] memory arr = new uint[](a);
               }
              }
             |]
         [Cex _] <- withSolvers Z3 1 $ \s -> checkAssert s [0x41] c (Just ("fun(uint256)", [AbiUIntType 256])) []
         putStrLn "expected counterexample found"
       ,
       -- TODO finish up
       expectFail $ testCase "call-zero-inited-var-thats-a-functio" $ do
         Just c <- solcRuntime "MyContract"
             [i|
             contract MyContract {
               function (uint256) external returns (uint) a;
               function fun2(uint256 a) external returns (uint){
                 return a;
               }
               function fun(uint256 a) external returns (uint) {
                 if (a == 0) {


                 }
               }
              }
             |]
         [Cex _] <- withSolvers Z3 1 $ \s -> checkAssert s [0x51] c (Just ("funn(uint256)", [AbiUIntType 256])) []
         putStrLn "expected counterexample found"
  ]
  , testGroup "Symbolic execution"
      [
      -- Somewhat tautological since we are asserting the precondition
      -- on the same form as the actual "requires" clause.
      -- testCase "SafeAdd-success" $ do
       -- Just safeAdd <- solcRuntime "SafeAdd"
       --   [i|
       --   contract SafeAdd {
       --     function add(uint x, uint y) public pure returns (uint z) {
       --          require((z = x + y) >= x);
       --     }
       --   }
       --   |]
       -- let pre preVM = let [x, y] = getStaticAbiArgs 2 preVM
       --                 in (x .<= Expr.add x y)
       --                    .&& view (state . callvalue) preVM .== Lit 0
       --     post prestate leaf =
       --       let [x, y] = getStaticAbiArgs 2 prestate
       --       in case leaf of
       --            Return b _ -> (ReadWord (Lit 0) b) .== (Add x y)
       --            _ -> PBool True
       -- [Qed res] <- withSolvers Z3 1 $ \s -> verifyContract s safeAdd (Just ("add(uint256,uint256)", [AbiUIntType 256, AbiUIntType 256])) [] SymbolicS (Just pre) (Just post)
       -- putStrLn $ "successfully explored: " <> show (Expr.numBranches res) <> " paths"
       -- ,
      testCase "x == y => x + y == 2 * y" $ do
        Just safeAdd <- solcRuntime "SafeAdd"
          [i|
          contract SafeAdd {
            function add(uint x, uint y) public pure returns (uint z) {
                 require((z = x + y) >= x);
            }
          }
          |]
        let pre preVM = let [x, y] = getStaticAbiArgs  2 preVM
                        in (x .<= Expr.add x y)
                           .&& (x .== y)
                           .&& view (state . callvalue) preVM .== Lit 0
            post prestate leaf =
              let [_, y] = getStaticAbiArgs 2 prestate
              in case leaf of
                   Return b _ -> (ReadWord (Lit 0) b) .== (Mul (Lit 2) y)
                   _ -> PBool True
        [Qed res] <- withSolvers Z3 1 $ \s ->
          verifyContract s safeAdd (Just ("add(uint256,uint256)", [AbiUIntType 256, AbiUIntType 256])) [] SymbolicS (Just pre) (Just post)
        putStrLn $ "successfully explored: " <> show (Expr.numBranches res) <> " paths"
      ,
      testCase "summary storage writes" $ do
        Just c <- solcRuntime "A"
          [i|
          contract A {
            uint x;
            function f(uint256 y) public {
               unchecked {
                 x += y;
                 x += y;
               }
            }
          }
          |]
        let pre vm = Lit 0 .== view (state . callvalue) vm
            post prestate leaf =
              let [y] = getStaticAbiArgs 1 prestate
                  this = Expr.litAddr $ view (state . codeContract) prestate
                  prex = Expr.readStorage' this (Lit 0) (view (env . storage) prestate)
              in case leaf of
                Return _ postStore -> Expr.add prex (Expr.mul (Lit 2) y) .== (Expr.readStorage' this (Lit 0) postStore)
                _ -> PBool True
        [Qed res] <- withSolvers Z3 1 $ \s -> verifyContract s c (Just ("f(uint256)", [AbiUIntType 256])) [] SymbolicS (Just pre) (Just post)
        putStrLn $ "successfully explored: " <> show (Expr.numBranches res) <> " paths"
        ,
        -- tests how whiffValue handles Neg via application of the triple IsZero simplification rule
        -- regression test for: https://github.com/dapphub/dapptools/pull/698
        testCase "Neg" $ do
            let src =
                  [i|
                    object "Neg" {
                      code {
                        // Deploy the contract
                        datacopy(0, dataoffset("runtime"), datasize("runtime"))
                        return(0, datasize("runtime"))
                      }
                      object "runtime" {
                        code {
                          let v := calldataload(4)
                          if iszero(iszero(and(v, not(0xffffffffffffffffffffffffffffffffffffffff)))) {
                            invalid()
                          }
                        }
                      }
                    }
                    |]
            Just c <- yulRuntime "Neg" src
            [Qed res] <- withSolvers Z3 4 $ \s -> checkAssert s defaultPanicCodes c (Just ("hello(address)", [AbiAddressType])) []
            putStrLn $ "successfully explored: " <> show (Expr.numBranches res) <> " paths"
        ,

        -- Inspired by these `msg.sender == to` token bugs
        -- which break linearity of totalSupply.
        testCase "catch storage collisions" $ do
          Just c <- solcRuntime "A"
            [i|
            contract A {
              function f(uint x, uint y) public {
                 assembly {
                   let newx := sub(sload(x), 1)
                   let newy := add(sload(y), 1)
                   sstore(x,newx)
                   sstore(y,newy)
                 }
              }
            }
            |]
          let pre vm = (Lit 0) .== view (state . callvalue) vm
              post prestate poststate =
                let [x,y] = getStaticAbiArgs 2 prestate
                    this = Expr.litAddr $ view (state . codeContract) prestate
                    prestore =  view (env . storage) prestate
                    prex = Expr.readStorage' this x prestore
                    prey = Expr.readStorage' this y prestore
                in case poststate of
                     Return _ poststore -> let
                           postx = Expr.readStorage' this x poststore
                           posty = Expr.readStorage' this y poststore
                       in Expr.add prex prey .== Expr.add postx posty
                     _ -> PBool True
          [Cex _] <- withSolvers Z3 1 $ \s -> verifyContract s c (Just ("f(uint256,uint256)", [AbiUIntType 256, AbiUIntType 256])) [] SymbolicS (Just pre) (Just post)
          putStrLn "expected counterexample found"
        -- TODO: check that the cex has the case where x == y once we have proper cex parsing
        --case view (state . calldata . _1) vm of
          --SymbolicBuffer bs -> BS.pack <$> mapM (getValue.fromSized) bs
          --ConcreteBuffer _ -> error "unexpected"

        --let [AbiUInt 256 x, AbiUInt 256 y] = decodeAbiValues [AbiUIntType 256, AbiUIntType 256] bs
        --assertEqual "Catch storage collisions" x y
        ,
        testCase "Simple Assert" $ do
          Just c <- solcRuntime "C"
            [i|
            contract C {
              function foo() external pure {
                assert(false);
              }
             }
            |]
          [Cex (l, _)] <- withSolvers Z3 1 $ \s -> checkAssert s defaultPanicCodes c (Just ("foo()", [])) []
          assertEqual "incorrect revert msg" l (EVM.Types.Revert (ConcreteBuf $ panicMsg 0x01))
        ,
        testCase "assert-fail-equal" $ do
          Just c <- solcRuntime "AssertFailEqual"
            [i|
            contract AssertFailEqual {
              function fun(uint256 deposit_count) external pure {
                assert(deposit_count == 22);
                assert(deposit_count == 11);
              }
             }
            |]
          [Cex _, Cex _] <- withSolvers Z3 1 $ \s -> checkAssert s defaultPanicCodes c (Just ("fun(uint256)", [AbiUIntType 256])) []
          putStrLn "expected 2 counterexamples found"
        ,
        testCase "assert-fail-notequal" $ do
          Just c <- solcRuntime "AssertFailNotEqual"
            [i|
            contract AssertFailNotEqual {
              function fun(uint256 deposit_count) external pure {
                assert(deposit_count != 22);
                assert(deposit_count != 11);
              }
             }
            |]
          [Cex _, Cex _] <- withSolvers Z3 1 $ \s -> checkAssert s defaultPanicCodes c (Just ("fun(uint256)", [AbiUIntType 256])) []
          putStrLn "expected 2 counterexamples found"
        ,
        testCase "assert-fail-twoargs" $ do
          Just c <- solcRuntime "AssertFailTwoParams"
            [i|
            contract AssertFailTwoParams {
              function fun(uint256 deposit_count1, uint256 deposit_count2) external pure {
                assert(deposit_count1 != 22);
                assert(deposit_count2 != 11);
              }
             }
            |]
          [Cex _, Cex _] <- withSolvers Z3 1 $ \s -> checkAssert s defaultPanicCodes c (Just ("fun(uint256,uint256)", [AbiUIntType 256, AbiUIntType 256])) []
          putStrLn "expected 2 counterexamples found"
        ,
        testCase "Deposit contract loop (z3)" $ do
          Just c <- solcRuntime "Deposit"
            [i|
            contract Deposit {
              function deposit(uint256 deposit_count) external pure {
                require(deposit_count < 2**32 - 1);
                ++deposit_count;
                bool found = false;
<<<<<<< HEAD
                 for (uint height = 0; height < 32; height++) {
                   if ((deposit_count & 1) == 1) {
                     found = true;
                     break;
                   }
                  deposit_count = deposit_count >> 1;
=======
                for (uint height = 0; height < 32; height++) {
                  if ((deposit_count & 1) == 1) {
                    found = true;
                    break;
                  }
                 deposit_count = deposit_count >> 1;
>>>>>>> 645853ee
                 }
                assert(found);
              }
             }
            |]
          [Qed res] <- withSolvers Z3 1 $ \s -> checkAssert s defaultPanicCodes c (Just ("deposit(uint256)", [AbiUIntType 256])) []
          putStrLn $ "successfully explored: " <> show (Expr.numBranches res) <> " paths"
<<<<<<< HEAD
        ,
        testCase "Deposit contract loop (cvc4)" $ do
=======
        {-
        ,
        -- TODO: CVC5 is not installed by nix, disabling
        testCase "Deposit contract loop (cvc5)" $ do
>>>>>>> 645853ee
          Just c <- solcRuntime "Deposit"
            [i|
            contract Deposit {
              function deposit(uint256 deposit_count) external pure {
                require(deposit_count < 2**32 - 1);
                ++deposit_count;
                bool found = false;
                for (uint height = 0; height < 32; height++) {
                  if ((deposit_count & 1) == 1) {
                    found = true;
                    break;
                  }
                 deposit_count = deposit_count >> 1;
                 }
                assert(found);
              }
             }
            |]
<<<<<<< HEAD
          [Qed res] <- withSolvers Z3 1 $ \s -> checkAssert s defaultPanicCodes c (Just ("deposit(uint256)", [AbiUIntType 256])) []
          putStrLn $ formatExpr res
=======
          [Qed res] <- withSolvers CVC5 1 $ \s -> checkAssert s defaultPanicCodes c (Just ("deposit(uint256)", [AbiUIntType 256])) []
>>>>>>> 645853ee
          putStrLn $ "successfully explored: " <> show (Expr.numBranches res) <> " paths"
        ,
        -- TODO: this is supposed to return a Cex but instead returns a Qed
        testCase "Deposit contract loop (error version)" $ do
          Just c <- solcRuntime "Deposit"
            [i|
            contract Deposit {
              function deposit(uint8 deposit_count) external pure {
                require(deposit_count < 2**32 - 1);
                ++deposit_count;
                bool found = false;
                for (uint height = 0; height < 32; height++) {
                  if ((deposit_count & 1) == 1) {
                    found = true;
                    break;
                  }
                 deposit_count = deposit_count >> 1;
                 }
                assert(found);
              }
             }
            |]
          [Qed res] <- withSolvers Z3 1 $ \s -> checkAssert s defaultPanicCodes c (Just ("deposit(uint256)", [AbiUIntType 256])) []
          putStrLn $ formatExpr res
          putStrLn $ "successfully explored: " <> show (Expr.numBranches res) <> " paths"
          {-bs <- runSMT $ query $ do
            (Cex, -) <- checkAssert allPanicCodes c (Just ("deposit(uint8)", [AbiUIntType 8])) []
              case view (state . calldata . _1) vm of
              SymbolicBuffer bs -> BS.pack <$> mapM (getValue.fromSized) bs
              ConcreteBuffer _ -> error "unexpected"
          let [deposit] = decodeAbiValues [AbiUIntType 8] bs
          assertEqual "overflowing uint8" deposit (AbiUInt 8 255)
     ,
        testCase "explore function dispatch" $ do
        Just c <- solcRuntime "A"
          [i|
          contract A {
            function f(uint x) public pure returns (uint) {
              return x;
            }
          }
          |]
        (Qed res, _) <- runSMTWith z3 $ do
          setTimeOut 5000
          query $ checkAssert defaultPanicCodes c Nothing []
        putStrLn $ "successfully explored: " <> show (length res) <> " paths"
        ,

        testCase "injectivity of keccak (32 bytes)" $ do
          Just c <- solcRuntime "A"
            [i|
            contract A {
              function f(uint x, uint y) public pure {
                if (keccak256(abi.encodePacked(x)) == keccak256(abi.encodePacked(y))) assert(x == y);
              }
            }
            |]
          (Qed res, _) <- runSMTWith cvc4 $ query $ checkAssert defaultPanicCodes c (Just ("f(uint256,uint256)", [AbiUIntType 256, AbiUIntType 256])) []
          putStrLn $ "successfully explored: " <> show (length res) <> " paths"
        ,
        testCase "injectivity of keccak (32 bytes)" $ do
          Just c <- solcRuntime "A"
            [i|
            contract A {
              function f(uint x, uint y) public pure {
                if (keccak256(abi.encodePacked(x)) == keccak256(abi.encodePacked(y))) assert(x == y);
              }
            }
            |]
          (Qed res, _) <- runSMTWith z3 $ query $ checkAssert defaultPanicCodes c (Just ("f(uint256,uint256)", [AbiUIntType 256, AbiUIntType 256])) []
          putStrLn $ "successfully explored: " <> show (length res) <> " paths"
       ,

        testCase "injectivity of keccak (64 bytes)" $ do
          Just c <- solcRuntime "A"
            [i|
            contract A {
              function f(uint x, uint y, uint w, uint z) public pure {
                assert (keccak256(abi.encodePacked(x,y)) != keccak256(abi.encodePacked(w,z)));
              }
            }
            |]
          bs <- runSMTWith z3 $ query $ do
            (Cex _, vm) <- checkAssert defaultPanicCodes c (Just ("f(uint256,uint256,uint256,uint256)", replicate 4 (AbiUIntType 256))) []
            case view (state . calldata . _1) vm of
              SymbolicBuffer bs -> BS.pack <$> mapM (getValue.fromSized) bs
              ConcreteBuffer _ -> error "unexpected"

          let [AbiUInt 256 x,
               AbiUInt 256 y,
               AbiUInt 256 w,
               AbiUInt 256 z] = decodeAbiValues [AbiUIntType 256,
                                                 AbiUIntType 256,
                                                 AbiUIntType 256,
                                                 AbiUIntType 256] bs
          assertEqual "x == w" x w
          assertEqual "y == z" y z
       ,

        testCase "calldata beyond calldatasize is 0 (z3)" $ do
          Just c <- solcRuntime "A"
            [i|
            contract A {
              function f() public pure {
                uint y;
                assembly {
                  let x := calldatasize()
                  y := calldataload(x)
                }
                assert(y == 0);
              }
            }
            |]
          Qed res <- runSMTWith z3 $ do
            setTimeOut 5000
            query $ fst <$> checkAssert defaultPanicCodes c Nothing []
          putStrLn $ "successfully explored: " <> show (length res) <> " paths"

       ,

        testCase "keccak soundness" $ do
          Just c <- solcRuntime "C"
            [i|
              contract C {
                mapping (uint => mapping (uint => uint)) maps;

                  function f(uint x, uint y) public view {
                  assert(maps[y][0] == maps[x][0]);
                }
              }
            |]
          -- should find a counterexample
          Cex _ <- runSMTWith cvc4 $ query $ fst <$> checkAssert defaultPanicCodes c (Just ("f(uint256,uint256)", [AbiUIntType 256, AbiUIntType 256])) []
          putStrLn "found counterexample:"


      ,
         testCase "multiple contracts" $ do
          let code' =
                [i|
                  contract C {
                    uint x;
                    A constant a = A(0x35D1b3F3D7966A1DFe207aa4514C12a259A0492B);

                    function call_A() public view {
                      // should fail since a.x() can be anything
                      assert(a.x() == x);
                    }
                  }
                  contract A {
                    uint public x;
                  }
                |]
              aAddr = Addr 0x35D1b3F3D7966A1DFe207aa4514C12a259A0492B
          Just c <- solcRuntime "C" code'
          Just a <- solcRuntime "A" code'
          Cex _ <- runSMT $ query $ do
            vm0 <- abstractVM (Just ("call_A()", [])) [] c SymbolicS
            store <- freshArray (show aAddr) Nothing
            let vm = vm0
                  & set (state . callvalue) 0
                  & over (env . contracts)
                       (Map.insert aAddr (initialContract (RuntimeCode $ ConcreteBuffer a) &
                                           set EVM.storage (EVM.Symbolic [] store)))
            verify vm Nothing Nothing Nothing (Just $ checkAssertions defaultPanicCodes)
          putStrLn "found counterexample:"
      ,
         testCase "calling unique contracts (read from storage)" $ do
          let code' =
                [i|
                  contract C {
                    uint x;
                    A a;

                    function call_A() public {
                      a = new A();
                      // should fail since x can be anything
                      assert(a.x() == x);
                    }
                  }
                  contract A {
                    uint public x;
                  }
                |]
          Just c <- solcRuntime "C" code'
          Cex _ <- runSMT $ query $ do
            vm0 <- abstractVM (Just ("call_A()", [])) [] c SymbolicS
            let vm = vm0 & set (state . callvalue) 0
            verify vm Nothing Nothing Nothing (Just $ checkAssertions defaultPanicCodes)
          putStrLn "found counterexample:"
      ,

         testCase "keccak concrete and sym agree" $ do
          let code' =
                [i|
                  contract C {
                    function kecc(uint x) public pure {
                      if (x == 0) {
                         assert(keccak256(abi.encode(x)) == keccak256(abi.encode(0)));
                      }
                    }
                  }
                |]
          Just c <- solcRuntime "C" code'
          Qed _ <- runSMT $ query $ do
            vm0 <- abstractVM (Just ("kecc(uint256)", [AbiUIntType 256])) [] c SymbolicS
            let vm = vm0 & set (state . callvalue) 0
            verify vm Nothing Nothing Nothing (Just $ checkAssertions defaultPanicCodes)
          putStrLn "found counterexample:"

      , testCase "safemath distributivity (yul)" $ do
          Qed _ <- runSMTWith cvc4 $ query $ do
            let yulsafeDistributivity = hex "6355a79a6260003560e01c14156016576015601f565b5b60006000fd60a1565b603d602d604435600435607c565b6039602435600435607c565b605d565b6052604b604435602435605d565b600435607c565b141515605a57fe5b5b565b6000828201821115151560705760006000fd5b82820190505b92915050565b6000818384048302146000841417151560955760006000fd5b82820290505b92915050565b"
            vm <- abstractVM (Just ("distributivity(uint256,uint256,uint256)", [AbiUIntType 256, AbiUIntType 256, AbiUIntType 256])) [] yulsafeDistributivity SymbolicS
            verify vm Nothing Nothing Nothing (Just $ checkAssertions defaultPanicCodes)
          putStrLn "Proven"

      , testCase "safemath distributivity (sol)" $ do
          let code' =
                [i|
                  contract C {
                      function distributivity(uint x, uint y, uint z) public {
                          assert(mul(x, add(y, z)) == add(mul(x, y), mul(x, z)));
                      }

                      function add(uint x, uint y) internal pure returns (uint z) {
                          unchecked {
                            require((z = x + y) >= x, "ds-math-add-overflow");
                          }
                      }
                      function mul(uint x, uint y) internal pure returns (uint z) {
                          unchecked {
                            require(y == 0 || (z = x * y) / y == x, "ds-math-mul-overflow");
                          }
                      }
                 }
                |]
          Just c <- solcRuntime "C" code'

          Qed _ <- runSMTWith cvc4 $ query $ do
            vm <- abstractVM (Just ("distributivity(uint256,uint256,uint256)", [AbiUIntType 256, AbiUIntType 256, AbiUIntType 256])) [] c SymbolicS
            verify vm Nothing Nothing Nothing (Just $ checkAssertions defaultPanicCodes)
          putStrLn "Proven"
    ]
  , testGroup "Equivalence checking"
    [
      testCase "yul optimized" $ do
        -- These yul programs are not equivalent: (try --calldata $(seth --to-uint256 2) for example)
        Just aPrgm <- yul ""
          [i|
          {
              calldatacopy(0, 0, 32)
              switch mload(0)
              case 0 { }
              case 1 { }
              default { invalid() }
          }
          |]
        Just bPrgm <- yul ""
          [i|
          {
              calldatacopy(0, 0, 32)
              switch mload(0)
              case 0 { }
              case 2 { }
              default { invalid() }
          }
          |]
        runSMTWith z3 $ query $ do
          Cex _ <- equivalenceCheck aPrgm bPrgm Nothing Nothing Nothing
          return ()
          -}
    ]
  ]
  where
    (===>) = assertSolidityComputation


runSimpleVM :: ByteString -> ByteString -> Maybe ByteString
runSimpleVM x ins = case loadVM x of
                      Nothing -> Nothing
                      Just vm -> let calldata' = (ConcreteBuf ins)
                       in case runState (assign (state.calldata) calldata' >> exec) vm of
                            (VMSuccess (ConcreteBuf bs), _) -> Just bs
                            _ -> Nothing

loadVM :: ByteString -> Maybe VM
loadVM x =
    case runState exec (vmForEthrunCreation x) of
       (VMSuccess (ConcreteBuf targetCode), vm1) -> do
         let target = view (state . contract) vm1
             vm2 = execState (replaceCodeOfSelf (RuntimeCode (fromJust $ Expr.toList $ ConcreteBuf targetCode))) vm1
         return $ snd $ flip runState vm2
                (do resetState
                    assign (state . gas) 0xffffffffffffffff -- kludge
                    loadContract target)
       _ -> Nothing

hex :: ByteString -> ByteString
hex s =
  case Hex.decode s of
    Right x -> x
    Left e -> error e

singleContract :: Text -> Text -> IO (Maybe ByteString)
singleContract x s =
  solidity x [i|
    pragma experimental ABIEncoderV2;
    contract ${x} { ${s} }
  |]

defaultDataLocation :: AbiType -> Text
defaultDataLocation t =
  if (case t of
        AbiBytesDynamicType -> True
        AbiStringType -> True
        AbiArrayDynamicType _ -> True
        AbiArrayType _ _ -> True
        _ -> False)
  then "memory"
  else ""

runFunction :: Text -> ByteString -> IO (Maybe ByteString)
runFunction c input = do
  Just x <- singleContract "X" c
  print $ BS16.encode x
  return $ runSimpleVM x input

runStatements
  :: Text -> [AbiValue] -> AbiType
  -> IO (Maybe ByteString)
runStatements stmts args t = do
  let params =
        Text.intercalate ", "
          (map (\(x, c) -> abiTypeSolidity (abiValueType x)
                             <> " " <> defaultDataLocation (abiValueType x)
                             <> " " <> Text.pack [c])
            (zip args "abcdefg"))
      s =
        "foo(" <> Text.intercalate ","
                    (map (abiTypeSolidity . abiValueType) args) <> ")"

  runFunction [i|
    function foo(${params}) public pure returns (${abiTypeSolidity t} ${defaultDataLocation t} x) {
      ${stmts}
    }
  |] (abiMethod s (AbiTuple $ Vector.fromList args))

getStaticAbiArgs :: Int -> VM -> [Expr EWord]
getStaticAbiArgs n vm =
  let cd = view (state . calldata) vm
  in decodeStaticArgs 4 n cd

-- includes shaving off 4 byte function sig
decodeAbiValues :: [AbiType] -> ByteString -> [AbiValue]
decodeAbiValues types bs =
  let AbiTuple xy = decodeAbiValue (AbiTupleType $ Vector.fromList types) (BS.fromStrict (BS.drop 4 bs))
  in Vector.toList xy

newtype Bytes = Bytes ByteString
  deriving Eq

instance Show Bytes where
  showsPrec _ (Bytes x) _ = show (BS.unpack x)

instance Arbitrary Bytes where
  arbitrary = fmap (Bytes . BS.pack) arbitrary

newtype RLPData = RLPData RLP
  deriving (Eq, Show)

-- bias towards bytestring to try to avoid infinite recursion
instance Arbitrary RLPData where
  arbitrary = frequency
   [(5, do
           Bytes bytes <- arbitrary
           return $ RLPData $ BS bytes)
   , (1, do
         k <- choose (0,10)
         ls <- vectorOf k arbitrary
         return $ RLPData $ List [r | RLPData r <- ls])
   ]

data Invocation
  = SolidityCall Text [AbiValue]
  deriving Show

assertSolidityComputation :: Invocation -> AbiValue -> IO ()
assertSolidityComputation (SolidityCall s args) x =
  do y <- runStatements s args (abiValueType x)
     assertEqual (Text.unpack s)
       (fmap Bytes (Just (encodeAbiValue x)))
       (fmap Bytes y)

bothM :: (Monad m) => (a -> m b) -> (a, a) -> m (b, b)
bothM f (a, a') = do
  b  <- f a
  b' <- f a'
  return (b, b')

applyPattern :: String -> TestTree  -> TestTree
applyPattern p = localOption (TestPattern (parseExpr p))<|MERGE_RESOLUTION|>--- conflicted
+++ resolved
@@ -524,37 +524,22 @@
                 require(deposit_count < 2**32 - 1);
                 ++deposit_count;
                 bool found = false;
-<<<<<<< HEAD
                  for (uint height = 0; height < 32; height++) {
                    if ((deposit_count & 1) == 1) {
                      found = true;
                      break;
                    }
                   deposit_count = deposit_count >> 1;
-=======
-                for (uint height = 0; height < 32; height++) {
-                  if ((deposit_count & 1) == 1) {
-                    found = true;
-                    break;
-                  }
-                 deposit_count = deposit_count >> 1;
->>>>>>> 645853ee
                  }
                 assert(found);
               }
              }
             |]
           [Qed res] <- withSolvers Z3 1 $ \s -> checkAssert s defaultPanicCodes c (Just ("deposit(uint256)", [AbiUIntType 256])) []
+          putStrLn $ formatExpr res
           putStrLn $ "successfully explored: " <> show (Expr.numBranches res) <> " paths"
-<<<<<<< HEAD
         ,
         testCase "Deposit contract loop (cvc4)" $ do
-=======
-        {-
-        ,
-        -- TODO: CVC5 is not installed by nix, disabling
-        testCase "Deposit contract loop (cvc5)" $ do
->>>>>>> 645853ee
           Just c <- solcRuntime "Deposit"
             [i|
             contract Deposit {
@@ -573,12 +558,30 @@
               }
              }
             |]
-<<<<<<< HEAD
           [Qed res] <- withSolvers Z3 1 $ \s -> checkAssert s defaultPanicCodes c (Just ("deposit(uint256)", [AbiUIntType 256])) []
-          putStrLn $ formatExpr res
-=======
+          putStrLn $ "successfully explored: " <> show (Expr.numBranches res) <> " paths"
+        ,
+        -- TODO: CVC5 is not installed by nix, disabling
+        testCase "Deposit contract loop (cvc5)" $ do
+          Just c <- solcRuntime "Deposit"
+            [i|
+            contract Deposit {
+              function deposit(uint256 deposit_count) external pure {
+                require(deposit_count < 2**32 - 1);
+                ++deposit_count;
+                bool found = false;
+                for (uint height = 0; height < 32; height++) {
+                  if ((deposit_count & 1) == 1) {
+                    found = true;
+                    break;
+                  }
+                 deposit_count = deposit_count >> 1;
+                 }
+                assert(found);
+              }
+             }
+            |]
           [Qed res] <- withSolvers CVC5 1 $ \s -> checkAssert s defaultPanicCodes c (Just ("deposit(uint256)", [AbiUIntType 256])) []
->>>>>>> 645853ee
           putStrLn $ "successfully explored: " <> show (Expr.numBranches res) <> " paths"
         ,
         -- TODO: this is supposed to return a Cex but instead returns a Qed
